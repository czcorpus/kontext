--- conflicted
+++ resolved
@@ -23,20 +23,6 @@
 (function (module) {
     'use strict';
 
-<<<<<<< HEAD
-    var fs = require('fs'),
-        // a mapping between configuration plug-in names and JavaScript module names
-        jsModules = { // TODO this should be dynamic
-            'application_bar' : 'applicationBar',
-            'query_storage' : 'queryStorage',
-            'live_attributes' : 'liveAttributes',
-            'corparch' : 'corparch',
-            'subcmixer': 'subcmixer',
-            'taghelper': 'taghelper',
-            'syntax_viewer': 'syntaxViewer'
-        },
-        merge = require('merge');
-=======
     let fs = require('fs');
     let merge = require('merge');
 
@@ -68,7 +54,6 @@
         }
         return ans;
     }
->>>>>>> 27a3e01e
 
     /**
      * Finds CSS paths defined in a custom KonText theme. This is merged during the
@@ -117,41 +102,6 @@
      * @param {boolean} sets whether a production setup should be exported
      * @return {[fakePath:string]:string}
      */
-<<<<<<< HEAD
-    module.exports.loadPluginMap = function (confPath, isProduction) {
-        var data = fs.readFileSync(confPath, {encoding: 'utf8'}),
-            DOMParser = require('xmldom').DOMParser,
-            doc = new DOMParser().parseFromString(data),
-            reactModule = isProduction ? 'vendor/react.min' : 'vendor/react.dev',
-            reactDomModule = isProduction ? 'vendor/react-dom.min' : 'vendor/react-dom.dev',
-            pluginMap = {
-                'win' : 'empty:',
-                'conf' : 'empty:',
-                'jquery' : 'vendor/jquery.min',
-                'vendor/rsvp' : 'vendor/rsvp.min',
-                'vendor/react': reactModule,
-                'vendor/react-dom': reactDomModule,
-                'vendor/immutable': 'vendor/immutable.min',
-                'vendor/d3': 'vendor/d3.min',
-                'SoundManager' : 'vendor/soundmanager2.min',
-                'vendor/jscrollpane' : 'vendor/jscrollpane.min'
-            },
-            p,
-            elms,
-            jsElm;
-
-        for (p in jsModules) {
-            elms = doc.getElementsByTagName(p);
-            if (elms[0]) {
-                jsElm = elms[0].getElementsByTagName('js_module');
-                console.log('js plugin: ', jsElm[0].textContent);
-                pluginMap['plugins/' + jsModules[p]] = 'plugins/' + jsElm[0].textContent;
-
-            } else {
-                pluginMap['plugins/' + jsModules[p]] = 'empty:';
-            }
-        }
-=======
     module.exports.loadModulePathMap = function (confPath, isProduction) {
         let data = fs.readFileSync(confPath, {encoding: 'utf8'});
         let DOMParser = require('xmldom').DOMParser;
@@ -173,7 +123,6 @@
         findPluginTags(doc).forEach((item) => {
             pluginMap['plugins/' + item.canonicalName] = item.jsModule ? 'plugins/' + item.jsModule : 'empty:';
         });
->>>>>>> 27a3e01e
         return pluginMap;
     };
 
