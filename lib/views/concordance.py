--- conflicted
+++ resolved
@@ -46,12 +46,8 @@
 from action.model.base import BaseActionModel
 from action.model.concordance import ConcActionModel
 from action.model.concordance.linesel import LinesGroups
-<<<<<<< HEAD
-from action.model.corpus import CorpusActionModel, PREFLIGHT_THRESHOLD_FREQ, PREFLIGHT_MIN_LARGE_CORPUS
-=======
 from action.model.corpus import (
-    PREFLIGHT_MIN_LARGE_CORPUS, PREFLIGHT_THRESHOLD_IPM, CorpusActionModel)
->>>>>>> e2a37faf
+    PREFLIGHT_MIN_LARGE_CORPUS, PREFLIGHT_THRESHOLD_FREQ, CorpusActionModel)
 from action.model.user import UserActionModel
 from action.response import KResponse
 from action.result.concordance import QueryAction
@@ -265,10 +261,10 @@
             relconcsize=cache_status.relconcsize,
             arf=cache_status.arf)
     except CalcTaskNotFoundError as ex:
-        await cancel_conc_task(cache_map, corp_cache_key, q, cutoff)
+        await cancel_conc_task(cache_map, corp_cache_key, q, amodel.args.cutoff)
         raise NotFoundException(f'Concordance calculation is lost: {ex}')
     except Exception as ex:
-        await cancel_conc_task(cache_map, corp_cache_key, q, cutoff)
+        await cancel_conc_task(cache_map, corp_cache_key, q, amodel.args.cutoff)
         raise ex
 
 
