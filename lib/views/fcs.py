# Copyright (c) 2013 Charles University, Faculty of Arts,
#                    Institute of the Czech National Corpus
# Copyright (c) 2013 Tomas Machalek <tomas.machalek@gmail.com>
# Copyright(c) 2022 Martin Zimandl <martin.zimandl@gmail.com>
#
# This program is free software; you can redistribute it and/or
# modify it under the terms of the GNU General Public License
# as published by the Free Software Foundation; version 2
# dated June, 1991.
#
# This program is distributed in the hope that it will be useful,
# but WITHOUT ANY WARRANTY; without even the implied warranty of
# MERCHANTABILITY or FITNESS FOR A PARTICULAR PURPOSE.  See the
# GNU General Public License for more details.

from dataclasses import asdict, dataclass, field
from typing import Any, List, Optional, Dict, Tuple
<<<<<<< HEAD
=======
from collections import defaultdict
>>>>>>> e070b41d

import aiofiles
import conclib
import l10n
import plugins
import settings
from action.control import http_action
from action.krequest import KRequest
from action.req_args import AnyRequestArgProxy
from action.model.base import BaseActionModel
from action.argmapping.conc import QueryFormArgs
<<<<<<< HEAD
from action.model.fcs import FCSActionModel, Languages
=======
from action.model.fcs import FCSActionModel, Languages, FCSError
>>>>>>> e070b41d
from action.response import KResponse
from action.errors import ForbiddenException
from sanic import Blueprint

bp_common = Blueprint('fcs-common', url_prefix='fcs')
bp_v1 = bp_common.copy('fcs-v1')


@bp_common.route('/fcs2html')
@http_action(template='fcs/fcs2html.html', action_model=BaseActionModel)
async def fcs2html(amodel: BaseActionModel, req: KRequest, resp: KResponse):
    """
    Returns XSL template for rendering FCS XML.
    """
    resp.set_header('Content-Type', 'text/xsl; charset=utf-8')
    custom_hd_inject_path = settings.get('fcs', 'template_header_inject_file', None)
    if custom_hd_inject_path:
        async with aiofiles.open(custom_hd_inject_path) as fr:
            custom_hdr_inject = await fr.read()
    else:
        custom_hdr_inject = None

    return dict(
        fcs_provider_heading=settings.get('fcs', 'provider_heading', 'KonText FCS Data Provider'),
        fcs_provider_website=settings.get('fcs', 'provider_website', None),
        fcs_template_css_url=settings.get_list('fcs', 'template_css_url'),
        fcs_custom_hdr_inject=custom_hdr_inject,
    )


@dataclass
class FCSResponseV1:
    corpname: str
    version: float
    server_name: str
    server_port: int
    database: str

    corppid: Optional[str] = None
    recordPacking: str = 'xml'
    result: List[Any] = field(default_factory=list)
    operation: str = 'explain'
    numberOfRecords: int = 0
    maximumRecords: int = 250
    maximumTerms: int = 100
    startRecord: int = 1
    responsePosition: int = 0


<<<<<<< HEAD
async def op_explain(amodel: FCSActionModel, req: KRequest, resp_common: FCSResponseV1, resp: Dict[str, Any]):
    amodel.check_args(['recordPacking', 'x-fcs-endpoint-description'])
    resp_common.result = amodel.corp.get_posattrs()
=======
@dataclass
class ResourceDesc:
    title: str
    description: Optional[str] = None
    landing_page_uri: Optional[str] = None
    language: Optional[str] = None


async def op_explain(amodel: FCSActionModel, req: KRequest, resp_common: FCSResponseV1, resp: Dict[str, Any]):
    amodel.check_args(['recordPacking', 'x-fcs-endpoint-description'])
>>>>>>> e070b41d
    resp_common.numberOfRecords = len(resp_common.result)

    resp['corpus_desc'] = 'Corpus {0} ({1} tokens)'.format(
        amodel.corp.get_conf('NAME'), l10n.simplify_num(amodel.corp.size))
    resp['corpus_lang'] = Languages.get_iso_code(amodel.corp.get_conf('LANGUAGE'))
<<<<<<< HEAD
    resp['show_endpoint_desc'] = (
        True if req.args.get('x-fcs-endpoint-description', 'false') == 'true' else False)

async def op_scan(amodel: FCSActionModel, req: KRequest, resp_common: FCSResponseV1, resp: Dict[str, Any]):
    amodel.check_args(['scanClause', 'responsePosition', 'maximumTerms', 'x-cmd-resource-info'])

    if 'maximumTerms' in req.args:
        try:
            resp_common.maximumTerms = int(req.args.get('maximumTerms'))
        except TypeError:
            raise Exception(6, 'maximumTerms', 'Unsupported parameter value')
    if 'responsePosition' in req.args:
        try:
            resp_common.responsePosition = int(req.args.get('responsePosition'))
        except TypeError:
            raise Exception(6, 'responsePosition', 'Unsupported parameter value')
=======
    extended_desc = True if req.args.get('x-fcs-endpoint-description', 'false') == 'true' else False
    resp['show_endpoint_desc'] = extended_desc
    if extended_desc:
        resp['resources'] = []
        attrs_cnt = defaultdict(lambda: 0)  # we must determine which attributes are in all fcs set corpora
        for corp in settings.get_list('fcs', 'corpora'):
            cinfo = await amodel.get_corpus_info(corp)
            for attr in cinfo.manatee.attrs:
                attrs_cnt[attr] += 1
            resp['resources'].append(
                ResourceDesc(
                    title=corp,
                    description=cinfo.localized_desc('en'),
                    landing_page_uri=cinfo.web,
                    language=cinfo.collator_locale.split('_')[0]
                )
            )
        resp_common.result = []
        for attr, cnt in attrs_cnt.items():
            if cnt == len(settings.get_list('fcs', 'corpora')):
                resp_common.result.append(attr)


async def op_scan(amodel: FCSActionModel, req: KRequest, resp_common: FCSResponseV1, resp: Dict[str, Any]):
    amodel.check_args(['scanClause', 'responsePosition', 'maximumTerms', 'x-cmd-resource-info'])

    if 'maximumTerms' in req.args:
        try:
            resp_common.maximumTerms = int(req.args.get('maximumTerms'))
        except Exception:
            raise FCSError(6, 'maximumTerms', 'Unsupported parameter value')
    if 'responsePosition' in req.args:
        try:
            resp_common.responsePosition = int(req.args.get('responsePosition'))
        except Exception:
            raise FCSError(6, 'responsePosition', 'Unsupported parameter value')
>>>>>>> e070b41d

    scan_clause: str = req.args.get('scanClause', '')
    if scan_clause.startswith('fcs.resource='):
        value = scan_clause.split('=')[1]
        resp_common.result = await amodel.corpora_info(value, resp_common.maximumTerms)
    else:
        resp_common.result = await conclib.fcs_scan(
            amodel.args.corpname, scan_clause, resp_common.maximumTerms, resp_common.responsePosition)
    resp['resourceInfoRequest'] = req.args.get(
        'x-cmd-resource-info', '') == 'true'

<<<<<<< HEAD
async def op_search_retrieve(amodel: FCSActionModel, req: KRequest, resp_common: FCSResponseV1, resp: Dict[str, Any]):
    # TODO we should review the args here (especially x-cmd-context, resultSetTTL)
    amodel.check_args([
        'query', 'startRecord', 'maximumRecords', 'recordPacking',
        'recordSchema', 'resultSetTTL', 'x-cmd-context', 'x-fcs-context'
=======

async def op_search_retrieve(amodel: FCSActionModel, req: KRequest, resp_common: FCSResponseV1, resp: Dict[str, Any]):
    # TODO review resultSetTTL arg
    amodel.check_args([
        'query', 'startRecord', 'maximumRecords', 'recordPacking',
        'recordSchema', 'resultSetTTL', 'x-fcs-context'
>>>>>>> e070b41d
    ])
    resp_common.corpname = amodel.args.corpname
    # check integer parameters
    if 'maximumRecords' in req.args:
        try:
            resp_common.maximumRecords = int(req.args.get('maximumRecords'))
            if resp_common.maximumRecords <= 0:
<<<<<<< HEAD
                raise Exception(6, 'maximumRecords', 'Unsupported parameter value')
        except TypeError:
            raise Exception(6, 'maximumRecords', 'Unsupported parameter value')
=======
                raise FCSError(6, 'maximumRecords', 'Unsupported parameter value')
        except Exception:
            raise FCSError(6, 'maximumRecords', 'Unsupported parameter value')
>>>>>>> e070b41d
    if 'startRecord' in req.args:
        try:
            resp_common.startRecord = int(req.args.get('startRecord'))
            if resp_common.startRecord <= 0:
<<<<<<< HEAD
                raise Exception(6, 'startRecord', 'Unsupported parameter value')
        except TypeError:
            raise Exception(6, 'startRecord', 'Unsupported parameter value')
=======
                raise FCSError(6, 'startRecord', 'Unsupported parameter value')
        except Exception:
            raise FCSError(6, 'startRecord', 'Unsupported parameter value')
>>>>>>> e070b41d

    corp_conf_info = await plugins.runtime.CORPARCH.instance.get_corpus_info(
        amodel.plugin_ctx, amodel.args.corpname)
    resp_common.corppid = '' if corp_conf_info.web is None else corp_conf_info.web
    query = req.args.get('query', '')
    if 0 == len(query):
<<<<<<< HEAD
        raise Exception(7, 'fcs_query', 'Mandatory parameter not supplied')
=======
        raise FCSError(7, 'fcs_query', 'Mandatory parameter not supplied')
>>>>>>> e070b41d

    result, cql_query = await amodel.fcs_search(
        amodel.corp, amodel.args.corpname, query, resp_common.maximumRecords, resp_common.startRecord)
    resp_common.result = result.rows
    resp_common.numberOfRecords = result.size

    form = QueryFormArgs(amodel.plugin_ctx, [resp_common.corpname], True)
    form.data.curr_queries[resp_common.corpname] = cql_query
    form.data.curr_query_types[resp_common.corpname] = 'advanced'
    resp['conc_view_url_tpl'] = req.create_url('view', {'q': ''})

<<<<<<< HEAD
async def determine_curr_corpus(req_args: AnyRequestArgProxy, user: Dict[str, Any]) -> Tuple[str, bool]:
    corpname = req_args.getvalue('x-cmd-context')
    if not corpname:
        default_corp_list = settings.get('corpora', 'default_corpora', [])
        if len(default_corp_list) < 1:
            raise Exception('Cannot determine current corpus')
=======

async def determine_curr_corpus(req_args: AnyRequestArgProxy, user: Dict[str, Any]) -> Tuple[str, bool]:
    corpname = req_args.getvalue('x-fcs-context')
    if not corpname:
        default_corp_list = settings.get('corpora', 'default_corpora', [])
        if len(default_corp_list) < 1:
            raise FCSError('Cannot determine current corpus')
>>>>>>> e070b41d
        corpname = default_corp_list[0]

    with plugins.runtime.AUTH as auth:
        has_access, variant = await auth.validate_access(corpname, user)
        if not has_access:
            raise ForbiddenException(f'cannot access corpus {corpname}')

    return corpname, False

<<<<<<< HEAD
=======

>>>>>>> e070b41d
@bp_v1.route('/v1', ['GET', 'HEAD'])
@http_action(
    template='fcs/v1_complete.html',
    action_model=FCSActionModel,
    mutates_result=True,
    corpus_name_determiner=determine_curr_corpus)
async def v1(amodel: FCSActionModel, req: KRequest, resp: KResponse):
    resp.set_header('Content-Type', 'application/xml')
    current_version = 1.2
    common_data = FCSResponseV1(
        corpname=amodel.args.corpname,
        version=current_version,
        server_name=req.unwrapped.server_name,
        server_port=req.unwrapped.server_port,
        database=req.unwrapped.server_path
    )
    custom_resp = {}
    # supported parameters for all operations

    try:
        # check operation
        if 'operation' in req.args:
            common_data.operation = req.args.get('operation')
        # check version
<<<<<<< HEAD
        version = req.args.get('version')
        if version is not None and current_version < float(version):
            raise Exception(5, version, 'Unsupported version')
=======
        if 'version' in req.args:
            version = req.args.get('version')
            try:
                vnum = float(version)
            except ValueError:
                raise FCSError(5, current_version, f'Unsupported version {version}')
            if current_version < vnum:
                raise FCSError(5, current_version, f'Unsupported version {version}')
>>>>>>> e070b41d
        # set content-type in HTTP header
        if 'recordPacking' in req.args:
            common_data.recordPacking = req.args.get('recordPacking')
        if common_data.recordPacking == 'xml':
            pass
        elif common_data.recordPacking == 'string':
            # TODO what is the format here?
            resp.set_header('Content-Type', 'text/plain; charset=utf-8')
        else:
            raise FCSError(71, 'recordPacking', 'Unsupported record packing')

        try:
            handler = dict(
                explain=op_explain,
                scan=op_scan,
                searchRetrieve=op_search_retrieve,
            )[common_data.operation]
            await handler(amodel, req, common_data, custom_resp)
        except KeyError:
            # show within explain template
            common_data.operation = 'explain'
            raise FCSError(4, '', 'Unsupported operation')

    # catch exception and amend diagnostics in template
    except FCSError as ex:
        custom_resp['code'] = ex.code
        custom_resp['ident'] = ex.ident
        custom_resp['msg'] = ex.msg
    except Exception as e:
<<<<<<< HEAD
        custom_resp['message'] = ('error', repr(e))
        try:
            custom_resp['code'], custom_resp['details'], custom_resp['msg'] = e
        except (ValueError, TypeError):
            custom_resp['code'] = 1
            custom_resp['details'] = repr(e)
            custom_resp['msg'] = 'General system error'
=======
        custom_resp['code'] = 1
        custom_resp['ident'] = repr(e)
        custom_resp['msg'] = 'General system error'
>>>>>>> e070b41d

    return {**asdict(common_data), **custom_resp}<|MERGE_RESOLUTION|>--- conflicted
+++ resolved
@@ -15,14 +15,10 @@
 
 from dataclasses import asdict, dataclass, field
 from typing import Any, List, Optional, Dict, Tuple
-<<<<<<< HEAD
-=======
 from collections import defaultdict
->>>>>>> e070b41d
 
 import aiofiles
-import conclib
-import l10n
+from l10n import get_lang_code
 import plugins
 import settings
 from action.control import http_action
@@ -30,11 +26,7 @@
 from action.req_args import AnyRequestArgProxy
 from action.model.base import BaseActionModel
 from action.argmapping.conc import QueryFormArgs
-<<<<<<< HEAD
-from action.model.fcs import FCSActionModel, Languages
-=======
-from action.model.fcs import FCSActionModel, Languages, FCSError
->>>>>>> e070b41d
+from action.model.fcs import FCSActionModel, FCSError, FCSResourceInfo
 from action.response import KResponse
 from action.errors import ForbiddenException
 from sanic import Blueprint
@@ -84,62 +76,34 @@
     responsePosition: int = 0
 
 
-<<<<<<< HEAD
 async def op_explain(amodel: FCSActionModel, req: KRequest, resp_common: FCSResponseV1, resp: Dict[str, Any]):
     amodel.check_args(['recordPacking', 'x-fcs-endpoint-description'])
-    resp_common.result = amodel.corp.get_posattrs()
-=======
-@dataclass
-class ResourceDesc:
-    title: str
-    description: Optional[str] = None
-    landing_page_uri: Optional[str] = None
-    language: Optional[str] = None
-
-
-async def op_explain(amodel: FCSActionModel, req: KRequest, resp_common: FCSResponseV1, resp: Dict[str, Any]):
-    amodel.check_args(['recordPacking', 'x-fcs-endpoint-description'])
->>>>>>> e070b41d
     resp_common.numberOfRecords = len(resp_common.result)
 
-    resp['corpus_desc'] = 'Corpus {0} ({1} tokens)'.format(
-        amodel.corp.get_conf('NAME'), l10n.simplify_num(amodel.corp.size))
-    resp['corpus_lang'] = Languages.get_iso_code(amodel.corp.get_conf('LANGUAGE'))
-<<<<<<< HEAD
-    resp['show_endpoint_desc'] = (
-        True if req.args.get('x-fcs-endpoint-description', 'false') == 'true' else False)
-
-async def op_scan(amodel: FCSActionModel, req: KRequest, resp_common: FCSResponseV1, resp: Dict[str, Any]):
-    amodel.check_args(['scanClause', 'responsePosition', 'maximumTerms', 'x-cmd-resource-info'])
-
-    if 'maximumTerms' in req.args:
-        try:
-            resp_common.maximumTerms = int(req.args.get('maximumTerms'))
-        except TypeError:
-            raise Exception(6, 'maximumTerms', 'Unsupported parameter value')
-    if 'responsePosition' in req.args:
-        try:
-            resp_common.responsePosition = int(req.args.get('responsePosition'))
-        except TypeError:
-            raise Exception(6, 'responsePosition', 'Unsupported parameter value')
-=======
+    resp['database_title'] = settings.get('fcs', 'database_title')
+    resp['database_description'] = settings.get('fcs', 'database_description')
     extended_desc = True if req.args.get('x-fcs-endpoint-description', 'false') == 'true' else False
     resp['show_endpoint_desc'] = extended_desc
     if extended_desc:
         resp['resources'] = []
         attrs_cnt = defaultdict(lambda: 0)  # we must determine which attributes are in all fcs set corpora
-        for corp in settings.get_list('fcs', 'corpora'):
-            cinfo = await amodel.get_corpus_info(corp)
-            for attr in cinfo.manatee.attrs:
-                attrs_cnt[attr] += 1
-            resp['resources'].append(
-                ResourceDesc(
-                    title=corp,
-                    description=cinfo.localized_desc('en'),
-                    landing_page_uri=cinfo.web,
-                    language=cinfo.collator_locale.split('_')[0]
+        with plugins.runtime.CORPARCH as ca:
+            for corp in settings.get_list('fcs', 'corpora'):
+                cinfo = await ca.get_corpus_info(amodel.plugin_ctx, corp)
+                for attr in cinfo.manatee.attrs:
+                    attrs_cnt[attr] += 1
+                if cinfo.manatee.lang:
+                    lang_code = get_lang_code(name=cinfo.manatee.lang)
+                else:
+                    lang_code = get_lang_code(a2=cinfo.collator_locale.split('_')[0])
+                resp['resources'].append(
+                    FCSResourceInfo(
+                        title=corp,
+                        description=cinfo.localized_desc('en'),
+                        landing_page_uri=cinfo.web,
+                        language=lang_code
+                    )
                 )
-            )
         resp_common.result = []
         for attr, cnt in attrs_cnt.items():
             if cnt == len(settings.get_list('fcs', 'corpora')):
@@ -159,32 +123,23 @@
             resp_common.responsePosition = int(req.args.get('responsePosition'))
         except Exception:
             raise FCSError(6, 'responsePosition', 'Unsupported parameter value')
->>>>>>> e070b41d
 
     scan_clause: str = req.args.get('scanClause', '')
     if scan_clause.startswith('fcs.resource='):
         value = scan_clause.split('=')[1]
         resp_common.result = await amodel.corpora_info(value, resp_common.maximumTerms)
     else:
-        resp_common.result = await conclib.fcs_scan(
+        resp_common.result = await amodel.fcs_scan(
             amodel.args.corpname, scan_clause, resp_common.maximumTerms, resp_common.responsePosition)
     resp['resourceInfoRequest'] = req.args.get(
         'x-cmd-resource-info', '') == 'true'
 
-<<<<<<< HEAD
-async def op_search_retrieve(amodel: FCSActionModel, req: KRequest, resp_common: FCSResponseV1, resp: Dict[str, Any]):
-    # TODO we should review the args here (especially x-cmd-context, resultSetTTL)
-    amodel.check_args([
-        'query', 'startRecord', 'maximumRecords', 'recordPacking',
-        'recordSchema', 'resultSetTTL', 'x-cmd-context', 'x-fcs-context'
-=======
 
 async def op_search_retrieve(amodel: FCSActionModel, req: KRequest, resp_common: FCSResponseV1, resp: Dict[str, Any]):
     # TODO review resultSetTTL arg
     amodel.check_args([
         'query', 'startRecord', 'maximumRecords', 'recordPacking',
         'recordSchema', 'resultSetTTL', 'x-fcs-context'
->>>>>>> e070b41d
     ])
     resp_common.corpname = amodel.args.corpname
     # check integer parameters
@@ -192,42 +147,28 @@
         try:
             resp_common.maximumRecords = int(req.args.get('maximumRecords'))
             if resp_common.maximumRecords <= 0:
-<<<<<<< HEAD
-                raise Exception(6, 'maximumRecords', 'Unsupported parameter value')
-        except TypeError:
-            raise Exception(6, 'maximumRecords', 'Unsupported parameter value')
-=======
                 raise FCSError(6, 'maximumRecords', 'Unsupported parameter value')
         except Exception:
             raise FCSError(6, 'maximumRecords', 'Unsupported parameter value')
->>>>>>> e070b41d
     if 'startRecord' in req.args:
         try:
             resp_common.startRecord = int(req.args.get('startRecord'))
             if resp_common.startRecord <= 0:
-<<<<<<< HEAD
-                raise Exception(6, 'startRecord', 'Unsupported parameter value')
-        except TypeError:
-            raise Exception(6, 'startRecord', 'Unsupported parameter value')
-=======
                 raise FCSError(6, 'startRecord', 'Unsupported parameter value')
         except Exception:
             raise FCSError(6, 'startRecord', 'Unsupported parameter value')
->>>>>>> e070b41d
 
     corp_conf_info = await plugins.runtime.CORPARCH.instance.get_corpus_info(
         amodel.plugin_ctx, amodel.args.corpname)
     resp_common.corppid = '' if corp_conf_info.web is None else corp_conf_info.web
     query = req.args.get('query', '')
     if 0 == len(query):
-<<<<<<< HEAD
-        raise Exception(7, 'fcs_query', 'Mandatory parameter not supplied')
-=======
         raise FCSError(7, 'fcs_query', 'Mandatory parameter not supplied')
->>>>>>> e070b41d
-
+
+    # TODO implement a multi-corpora search here
+    corp = await amodel.cf.get_corpus(settings.get('fcs', 'corpora')[0])
     result, cql_query = await amodel.fcs_search(
-        amodel.corp, amodel.args.corpname, query, resp_common.maximumRecords, resp_common.startRecord)
+        corp, amodel.args.corpname, query, resp_common.maximumRecords, resp_common.startRecord)
     resp_common.result = result.rows
     resp_common.numberOfRecords = result.size
 
@@ -236,14 +177,6 @@
     form.data.curr_query_types[resp_common.corpname] = 'advanced'
     resp['conc_view_url_tpl'] = req.create_url('view', {'q': ''})
 
-<<<<<<< HEAD
-async def determine_curr_corpus(req_args: AnyRequestArgProxy, user: Dict[str, Any]) -> Tuple[str, bool]:
-    corpname = req_args.getvalue('x-cmd-context')
-    if not corpname:
-        default_corp_list = settings.get('corpora', 'default_corpora', [])
-        if len(default_corp_list) < 1:
-            raise Exception('Cannot determine current corpus')
-=======
 
 async def determine_curr_corpus(req_args: AnyRequestArgProxy, user: Dict[str, Any]) -> Tuple[str, bool]:
     corpname = req_args.getvalue('x-fcs-context')
@@ -251,7 +184,6 @@
         default_corp_list = settings.get('corpora', 'default_corpora', [])
         if len(default_corp_list) < 1:
             raise FCSError('Cannot determine current corpus')
->>>>>>> e070b41d
         corpname = default_corp_list[0]
 
     with plugins.runtime.AUTH as auth:
@@ -261,15 +193,11 @@
 
     return corpname, False
 
-<<<<<<< HEAD
-=======
-
->>>>>>> e070b41d
+
 @bp_v1.route('/v1', ['GET', 'HEAD'])
 @http_action(
     template='fcs/v1_complete.html',
     action_model=FCSActionModel,
-    mutates_result=True,
     corpus_name_determiner=determine_curr_corpus)
 async def v1(amodel: FCSActionModel, req: KRequest, resp: KResponse):
     resp.set_header('Content-Type', 'application/xml')
@@ -289,11 +217,6 @@
         if 'operation' in req.args:
             common_data.operation = req.args.get('operation')
         # check version
-<<<<<<< HEAD
-        version = req.args.get('version')
-        if version is not None and current_version < float(version):
-            raise Exception(5, version, 'Unsupported version')
-=======
         if 'version' in req.args:
             version = req.args.get('version')
             try:
@@ -302,7 +225,6 @@
                 raise FCSError(5, current_version, f'Unsupported version {version}')
             if current_version < vnum:
                 raise FCSError(5, current_version, f'Unsupported version {version}')
->>>>>>> e070b41d
         # set content-type in HTTP header
         if 'recordPacking' in req.args:
             common_data.recordPacking = req.args.get('recordPacking')
@@ -332,18 +254,8 @@
         custom_resp['ident'] = ex.ident
         custom_resp['msg'] = ex.msg
     except Exception as e:
-<<<<<<< HEAD
-        custom_resp['message'] = ('error', repr(e))
-        try:
-            custom_resp['code'], custom_resp['details'], custom_resp['msg'] = e
-        except (ValueError, TypeError):
-            custom_resp['code'] = 1
-            custom_resp['details'] = repr(e)
-            custom_resp['msg'] = 'General system error'
-=======
         custom_resp['code'] = 1
         custom_resp['ident'] = repr(e)
         custom_resp['msg'] = 'General system error'
->>>>>>> e070b41d
 
     return {**asdict(common_data), **custom_resp}