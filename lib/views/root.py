--- conflicted
+++ resolved
@@ -66,14 +66,9 @@
 
 @bp.exception(CorpusForbiddenException, Exception)
 @bp.route('/message')
-<<<<<<< HEAD
-@http_action(accept_kwargs=True, page_model='message', template='message.html')
-async def message(amodel, req, resp, **kw):
-=======
 @http_action(page_model='message', template='message.html')
-def message(amodel, req, resp):
+async def message(amodel, req, resp):
     # TODO kwargs... replace with mapped args
->>>>>>> c7ac17bb
     kw['last_used_corp'] = dict(corpname=None, human_corpname=None)
     if amodel.cm:
         with plugins.runtime.QUERY_HISTORY as qh:
@@ -87,25 +82,15 @@
 
 
 @bp.route('/message_json')
-<<<<<<< HEAD
-@http_action(accept_kwargs=True, func_arg_mapped=True, return_type='json')
+@http_action(return_type='json')
 async def message_json(amodel, req, resp):
-=======
-@http_action(return_type='json')
-def message_json(amodel, req, resp):
->>>>>>> c7ac17bb
-    return message(amodel, req, resp)
+    return await message(amodel, req, resp)
 
 
 @bp.route('/message_xml')
-<<<<<<< HEAD
-@http_action(accept_kwargs=True, func_arg_mapped=True, return_type='xml')
+@http_action(return_type='xml')
 async def message_xml(amodel, req, resp):
-=======
-@http_action(return_type='xml')
-def message_xml(amodel, req, resp):
->>>>>>> c7ac17bb
-    return message(amodel, req, resp)
+    return await message(amodel, req, resp)
 
 
 @bp.route('/compatibility')
