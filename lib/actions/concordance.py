# Copyright (c) 2003-2009  Pavel Rychly
# Copyright (c) 2013  Institute of the Czech National Corpus
#
# This program is free software; you can redistribute it and/or
# modify it under the terms of the GNU General Public License
# as published by the Free Software Foundation; version 2
# dated June, 1991.
#
# This program is distributed in the hope that it will be useful,
# but WITHOUT ANY WARRANTY; without even the implied warranty of
# MERCHANTABILITY or FITNESS FOR A PARTICULAR PURPOSE.  See the
# GNU General Public License for more details.

import logging
import math
import os
import sys
import re
import json
from collections import defaultdict

from werkzeug.datastructures import MultiDict

from kontext import Kontext, ConcError, MainMenu
from controller import UserActionException, exposed
import settings
import conclib
import corplib
import freq_precalc
import plugins
import butils
from kwiclib import Kwic
import l10n
from l10n import import_string, export_string
from translation import ugettext as _
from argmapping import WidectxArgsMapping, ConcArgsMapping, QueryInputs, Parameter
from texttypes import TextTypeCollector


class Actions(Kontext):
    """
    KonText actions are specified here
    """

    FREQ_FIGURES = {'docf': 'Document counts', 'frq': 'Word counts', 'arf': 'ARF'}

    """
    This class specifies all the actions KonText offers to a user via HTTP
    """
    def __init__(self, request, ui_lang):
        """
        arguments:
        request -- werkzeug's Request obj.
        ui_lang -- a language code in which current action's result will be presented
        """
        super(Actions, self).__init__(request=request, ui_lang=ui_lang)
        self.disabled_menu_items = ()

    def get_mapping_url_prefix(self):
        """
        This is required as it maps the controller to request URLs
        """
        return '/'

    def _export_aligned_form_params(self, aligned_corp, state_only, name_filter=None):
        """
        Collects aligned corpora-related arguments with dynamic names
        (i.e. the names with corpus name as a suffix)
        """
        if name_filter is None:
            name_filter = lambda v: True
        args = ('include_empty', 'pcq_pos_neg')
        if not state_only:
            args += ('queryselector',)
        ans = {}
        for param_name in args:
            full_name = '%s_%s' % (param_name, aligned_corp)
            if full_name in self._request.args and name_filter(param_name):
                ans[full_name] = self._request.args[full_name]
        return ans

    def _store_semi_persistent_attrs(self, attr_list):
        """
        Stores the state of all semi-persistent parameters (i.e. the ones
        with persistence flag Parameter.PERSISTENT) and also aligned
        corpora form elements (they must be treated in a different way because
        they cannot be hardcoded as Parameter instances due to their dynamic nature).

        arguments:
            explicit_list -- a list of attributes to store (the ones
                             without Parameter.SEMI_PERSISTENT flag will be ignored)
        """
        semi_persist_attrs = self._get_items_by_persistence(Parameter.SEMI_PERSISTENT)
        tmp = MultiDict(self._session.get('semi_persistent_attrs', {}))
        for attr_name in attr_list:
            if attr_name in semi_persist_attrs:
                v = getattr(self.args, attr_name)
                if type(v) in (list, tuple):
                    tmp.setlist(attr_name, v)
                else:
                    tmp[attr_name] = v
        # we have to ensure Werkzeug sets 'should_save' attribute
        self._session['semi_persistent_attrs'] = tmp.items(multi=True)

        # aligned corpora forms inputs require different approach due to their dynamic nature
        if self.args.sel_aligned:
            sess_key = 'aligned_forms:%s' % self.args.corpname
            tmp = self._session.get(sess_key, {})
            # TODO restore this
            for aligned_lang in self.args.sel_aligned:
                tmp[aligned_lang] = self._export_aligned_form_params(aligned_lang, state_only=False)
            self._session[sess_key] = tmp

    def _restore_aligned_forms(self):
        sess_key = 'aligned_forms:%s' % self.args.corpname
        if sess_key in self._session and not self.args.sel_aligned:
            self.get_args_mapping(ConcArgsMapping).sel_aligned = self._session[sess_key].keys()

    def _get_speech_segment(self):
        """
        Returns:
            tuple (structname, attr_name)
        """
        segment_str = plugins.get('corparch').get_corpus_info(self.args.corpname).get('speech_segment')
        if segment_str:
            return tuple(segment_str.split('.'))
        return None

    def _add_globals(self, result, methodname, action_metadata):
        super(Actions, self)._add_globals(result, methodname, action_metadata)
        args = {}
        if self.args.sel_aligned:
            for aligned_lang in self.args.sel_aligned:
                args.update(self._export_aligned_form_params(aligned_lang, state_only=True))
        result['globals'] += '&' + self.urlencode(args)
        result['Globals'] = result['Globals'].update(args)
        result['query_overview'] = self.concdesc_json().get('Desc', [])

    @exposed(vars=('orig_query', ), legacy=True)
    def view(self):
        """
        KWIC view
        """
        corpus_info = plugins.get('corparch').get_corpus_info(self.args.corpname)

        if not self.args.refs:
            self.args.refs = self._corp().get_conf('SHORTREF')

        self.args.righttoleft = False
        if self._corp().get_conf('RIGHTTOLEFT'):
            self.args.righttoleft = True
        if self.args.viewmode == 'kwic':
            self.args.leftctx = self.args.kwicleftctx
            self.args.rightctx = self.args.kwicrightctx
        elif self.args.viewmode == 'align' and self.args.align:
            self.args.leftctx = 'a,%s' % os.path.basename(self.args.corpname)
            self.args.rightctx = 'a,%s' % os.path.basename(self.args.corpname)
        else:
            sentence_struct = corpus_info['sentence_struct']
            self.args.leftctx = self.args.senleftctx_tpl % sentence_struct
            self.args.rightctx = self.args.senrightctx_tpl % sentence_struct

        # 'if GDEX disabled' in Bonito code; KonText has now GDEX functionality
        i = 0
        while i < len(self.args.q):
            if self.args.q[i].startswith('s*') or self.args.q[i][0] == 'e':
                del self.args.q[i]
            i += 1

        conc = self.call_function(conclib.get_conc, (self._corp(), self._session_get('user', 'user')),
                                  samplesize=corpus_info.sample_size)
        self.apply_linegroups(conc)
        conc.switch_aligned(os.path.basename(self.args.corpname))
        kwic = Kwic(self._corp(), self.args.corpname, conc)
        labelmap = {}

        out = self.call_function(kwic.kwicpage, (self._get_speech_segment(), ),
                                 labelmap=labelmap,
                                 alignlist=[self.cm.get_Corpus(c)
                                            for c in self.args.align.split(',') if c],
                                 structs=self._get_struct_opts())

        out['Sort_idx'] = self.call_function(kwic.get_sort_idx, (),
                                             enc=self.self_encoding())
        out['result_shuffled'] = not conclib.conc_is_sorted(self.args.q)
        out['cql_within_part'] = butils.CQLDetectWithin().get_within_part(' '.join(self.args.q))

        out.update(self.get_conc_sizes(conc))
        if self.args.viewmode == 'sen':
            conclib.PyConc.add_block_items(out['Lines'], block_size=1)
        if self._corp().get_conf('ALIGNED'):
            out['Aligned'] = [{'n': w,
                               'label': corplib.open_corpus(w).get_conf(
                                   'NAME') or w}
                              for w in self._corp().get_conf('ALIGNED').split(',')]
        if self.args.align and not self.args.maincorp:
            self.args.maincorp = os.path.basename(self.args.corpname)
        if len(out['Lines']) == 0:
            msg = _('No result. Please make sure the query and selected query type are correct.')
            self.add_system_message('info', msg)

        params = 'pagesize=%s&leftctx=%s&rightctx=%s&saveformat=%s&heading=%s' \
                 '&numbering=%s&align_kwic=%s&from_line=%s&to_line=%s' \
                 % (self.args.pagesize, self.args.leftctx, self.args.rightctx, '%s',
                    self.args.heading, self.args.numbering, self.args.align_kwic, 1, conc.size())
        self._add_save_menu_item('CSV', 'saveconc', params % 'csv')
        self._add_save_menu_item('XLSX', 'saveconc', params % 'xlsx')
        self._add_save_menu_item('XML', 'saveconc', params % 'xml')
        self._add_save_menu_item('TXT', 'saveconc', params % 'text')
        self._add_save_menu_item('%s...' % _('Custom'), 'saveconc_form',
                                 'leftctx=%s&rightctx=%s' % (self.args.leftctx, self.args.rightctx))
        # unlike 'globals' 'widectx_globals' stores full structs+structattrs information
        # to be able to display extended context with all set structural attributes
        out['widectx_globals'] = self._get_attrs(self.get_args_mapping_keys(WidectxArgsMapping),
                                                 dict(structs=self._get_struct_opts()))
        return out

    @exposed(argmappings=(ConcArgsMapping, QueryInputs))
    def first_form(self, request, conc_args, query_input_args):
        self.disabled_menu_items = (MainMenu.FILTER, MainMenu.FREQUENCY,
                                    MainMenu.COLLOCATIONS, MainMenu.SAVE, MainMenu.CONCORDANCE)
        out = {}
        if self.get_http_method() == 'GET':
            self._store_checked_text_types(request.args, out)
        else:
            self._store_checked_text_types(request.form, out)
        self._reset_session_conc()
        self._restore_aligned_forms()

        if self._corp().get_conf('ALIGNED'):
            out['Aligned'] = []
            for al in self._corp().get_conf('ALIGNED').split(','):
                alcorp = corplib.open_corpus(al)
                out['Aligned'].append({'label': alcorp.get_conf('NAME') or al,
                                       'n': al})
                attrlist = alcorp.get_conf('ATTRLIST').split(',')
                poslist = self.cm.corpconf_pairs(alcorp, 'WPOSLIST')
                out['Wposlist_' + al] = [{'n': x[0], 'v': x[1]} for x in poslist]
                if 'lempos' in attrlist:
                    poslist = self.cm.corpconf_pairs(alcorp, 'LPOSLIST')
                out['Lposlist_' + al] = [{'n': x[0], 'v': x[1]} for x in poslist]
                out['has_lemmaattr_' + al] = 'lempos' in attrlist \
                    or 'lemma' in attrlist
        self._attach_tag_builder(out)
        out['user_menu'] = True
        out['aligned_corpora'] = conc_args.getlist('sel_aligned')
        out['TextTypeSel'] = self._texttypes_with_norms(ret_nums=False)
        self._export_subcorpora_list(conc_args.corpname, out)
        self._attach_query_metadata(out)
        return out

    @exposed(return_type='json', legacy=True)
    def get_cached_conc_sizes(self):
        from concworker import GeneralWorker
        self._headers['Content-Type'] = 'text/plain'
        cs = self.call_function(GeneralWorker().get_cached_conc_sizes, (self._corp(),))
        return {
            'finished': cs["finished"],
            'concsize': cs["concsize"],
            'relconcsize': cs["relconcsize"],
            'fullsize': cs["fullsize"],
            'thousandsSeparator': u'%s' % l10n.number_formatting('thousandSeparator'),
            'decimalSeparator': u'%s' % l10n.number_formatting('decimalSeparator')
        }

    def get_conc_sizes(self, conc):
        i = 1
        concsize = conc.size()
        fullsize = conc.fullsize()
        sampled_size = 0
        while i < len(self.args.q) and not self.args.q[i].startswith('r'):
            i += 1
        if i < len(self.args.q):
            sampled_size = concsize

        for j in range(i + 1, len(self.args.q)):
            if self.args.q[j][0] in ('p', 'n'):
                return {'concsize': concsize, 'sampled_size': 0,
                        'relconcsize': 0, 'fullsize': fullsize,
                        'finished': conc.finished()}
        if sampled_size:
            orig_conc = self.call_function(conclib.get_conc, (self._corp(), self._session_get('user', 'user')),
                                           q=self.args.q[:i])
            concsize = orig_conc.size()
            fullsize = orig_conc.fullsize()
        return dict(sampled_size=sampled_size, concsize=concsize,
                    relconcsize=1000000.0 * fullsize / self._corp().search_size(),
                    fullsize=fullsize, finished=conc.finished())

    @exposed(return_type='json', legacy=True)
    def concdesc_json(self):
        self.disabled_menu_items = (MainMenu.SAVE,)
        out = {'Desc': []}
        conc_desc = conclib.get_conc_desc(corpus=self._corp(), q=self.args.q,
                                          subchash=getattr(self._corp(), "subchash", None))

        def nicearg(arg):
            args = arg.split('"')
            niceargs = []
            niceargsset = set()
            for i in range(len(args)):
                if i % 2:
                    tmparg = args[i].strip('\\').replace('(?i)', '')
                    if tmparg not in niceargsset:
                        niceargs.append(tmparg)
                        niceargsset.add(tmparg)
                else:
                    if args[i].startswith('within'):
                        niceargs.append('within')
            return ', '.join(niceargs)

        for o, a, u1, u2, s in conc_desc:
            u2.append(('corpname', self.args.corpname))
            if self.args.usesubcorp:
                u2.append(('usesubcorp', self.args.usesubcorp))
            out['Desc'].append({
                'op': o,
                'arg': a,
                'nicearg': nicearg(a),
                'churl': self.urlencode(u1),
                'tourl': self.urlencode(u2),
                'size': s})
        return out

    @exposed(access_level=1, vars=('concsize', ), legacy=True)
    def sort(self):
        """
        sort concordance form
        """
        self.disabled_menu_items = (MainMenu.SAVE,)
        return {'Pos_ctxs': conclib.pos_ctxs(1, 1)}

    @exposed(access_level=1, template='view.tmpl', page_model='view', legacy=True)
    def sortx(self, sattr='word', skey='rc', spos=3, sicase='', sbward=''):
        """
        simple sort concordance
        """
        self.disabled_menu_items = ()

        if skey == 'lc':
            ctx = '-1<0~-%i<0' % spos
        elif skey == 'kw':
            ctx = '0<0~0>0'
        elif skey == 'rc':
            ctx = '1>0~%i>0' % spos
        if '.' in sattr:
            ctx = ctx.split('~')[0]

        self.args.q.append('s%s/%s%s %s' % (sattr, sicase, sbward, ctx))
        return self.view()

    @exposed(access_level=1, template='view.tmpl', page_model='view', legacy=True)
    def mlsortx(self,
                ml1attr='word', ml1pos=1, ml1icase='', ml1bward='', ml1fcode='rc',
                ml2attr='word', ml2pos=1, ml2icase='', ml2bward='', ml2fcode='rc',
                ml3attr='word', ml3pos=1, ml3icase='', ml3bward='', ml3fcode='rc',
                sortlevel=1, ml1ctx='', ml2ctx='', ml3ctx=''):
        """
        multiple level sort concordance
        """

        crit = Kontext.onelevelcrit('s', ml1attr, ml1ctx, ml1pos, ml1fcode,
                                    ml1icase, ml1bward)
        if sortlevel > 1:
            crit += Kontext.onelevelcrit(' ', ml2attr, ml2ctx, ml2pos, ml2fcode,
                                         ml2icase, ml2bward)
            if sortlevel > 2:
                crit += Kontext.onelevelcrit(' ', ml3attr, ml3ctx, ml3pos, ml3fcode,
                                             ml3icase, ml3bward)
        self.args.q.append(crit)
        return self.view()

    def _is_err_corpus(self):
        availstruct = self._corp().get_conf('STRUCTLIST').split(',')
        return 'err' in availstruct and 'corr' in availstruct

    def _compile_basic_query(self, qtype=None, suff='', cname=''):
        queryselector = getattr(self.args, 'queryselector' + suff)
        iquery = getattr(self.args, 'iquery' + suff, '')
        lemma = getattr(self.args, 'lemma' + suff, '')
        lpos = getattr(self.args, 'lpos' + suff, '')
        phrase = getattr(self.args, 'phrase' + suff, '')
        qmcase = getattr(self.args, 'qmcase' + suff, '')
        word = getattr(self.args, 'word' + suff, '')
        wpos = getattr(self.args, 'wpos' + suff, '')
        char = getattr(self.args, 'char' + suff, '')
        cql = getattr(self.args, 'cql' + suff, '')

        queries = {
            'cql': '%(cql)s',
            'lemma': '[lempos="%(lemma)s%(lpos)s"]',
            'wordform': '[%(wordattr)s="%(word)s" & tag="%(wpos)s.*"]',
            'wordformonly': '[%(wordattr)s="%(word)s"]',
        }
        for a in ('iquery', 'word', 'lemma', 'phrase', 'cql'):
            if queryselector == a + 'row':
                if getattr(self.args, a + suff, ''):
                    setattr(self.args, a + suff, getattr(self.args, a + suff).strip())
                elif suff:
                    return ''
                else:
                    raise ConcError(_('No query entered.'))
        if qtype:
            return queries[qtype] % self.clone_args()
        thecorp = cname and self.cm.get_Corpus(cname) or self._corp()
        attrlist = thecorp.get_conf('ATTRLIST').split(',')
        wposlist = dict(self.cm.corpconf_pairs(thecorp, 'WPOSLIST'))
        lposlist = dict(self.cm.corpconf_pairs(thecorp, 'LPOSLIST'))

        if queryselector == 'iqueryrow':
            self._save_query(iquery, 'iquery')
            if 'lc' in attrlist:
                if 'lemma_lc' in attrlist:
                    qitem = '[lc="%(q)s"|lemma_lc="%(q)s"]'
                elif 'lemma' in attrlist:
                    qitem = '[lc="%(q)s"|lemma="(?i)%(q)s"]'
                else:
                    qitem = '[lc="%(q)s"]'
            else:
                if 'lemma' in attrlist:
                    qitem = '[word="(?i)%(q)s"|lemma="(?i)%(q)s"]'
                else:
                    qitem = '[word="(?i)%(q)s"]'

            if '--' not in iquery:
                return ''.join([qitem % {'q': l10n.escape(q)}
                                for q in iquery.split()])
            else:
                def split_tridash(word, qitem):
                    if '--' not in word:
                        return qitem % {'q': word}
                    w1, w2 = word.split('--', 1)
                    return "( %s | %s %s | %s )" % (qitem % {'q': w1 + w2},
                                                    qitem % {'q': w1},
                                                    qitem % {'q': w2},
                                                    qitem % {'q': w1 + '-' + w2})

                return ''.join([split_tridash(l10n.escape(q), qitem)
                                for q in iquery.split()])

        elif queryselector == 'lemmarow':
            self._save_query(lemma, 'lemma')
            if not lpos:
                return '[lemma="%s"]' % lemma
            elif 'lempos' in attrlist:
                try:
                    if not lpos in lposlist.values():
                        lpos = lposlist[lpos]
                except KeyError:
                    raise ConcError(_('Undefined lemma PoS') + ' "%s"' % lpos)
                return '[lempos="%s%s"]' % (lemma, lpos)
            else:  # XXX WTF?
                try:
                    if lpos in wposlist.values():
                        wpos = lpos
                    else:
                        wpos = wposlist[lpos]
                except KeyError:
                    raise ConcError(_('Undefined word form PoS')
                                    + ' "%s"' % lpos)
                return '[lemma="%s" & tag="%s"]' % (lemma, wpos)
        elif queryselector == 'phraserow':
            self._save_query(phrase, 'phrase')
            if self.args.qmcase:
                return ' '.join(['"%s"' % p for p in phrase.split()])
            else:
                return ' '.join(['"(?i)%s"' % p for p in phrase.split()])
        elif queryselector == 'wordrow':
            self._save_query(word, 'word')
            if qmcase:
                wordattr = 'word="%s"' % word
            else:
                if 'lc' in attrlist:
                    wordattr = 'lc="%s"' % word
                else:
                    wordattr = 'word="(?i)%s"' % word
            if not wpos:
                return '[%s]' % wordattr
            try:
                if not wpos in wposlist.values():
                    wpos = wposlist[wpos]
            except KeyError:
                raise ConcError(_('Undefined word form PoS') + ' "%s"' % wpos)
            return '[%s & tag="%s"]' % (wordattr, wpos)
        elif queryselector == 'charrow':
            self._save_query(char, 'char')
            if not char:
                raise ConcError(_('No char entered'))
            return '[word=".*%s.*"]' % char
        elif queryselector == 'tag':
            self._save_query(self.args.tag, queryselector)
            return '[tag="%s"]' % self.args.tag
        else:
            self._save_query(cql, 'cql')
            return cql

    def _compile_query(self, qtype=None, cname=''):
        if self._is_err_corpus():
            from controller import FunctionNotSupported
            raise FunctionNotSupported()
        return self._compile_basic_query(qtype, cname=cname)

    @exposed(template='view.tmpl', page_model='view', legacy=True)
    def query(self, qtype='cql'):
        """
        perform query
        """
        if self.args.default_attr:
            qbase = 'a%s,' % self.args.default_attr
        else:
            qbase = 'q'
        self.args.q = [qbase + self._compile_query()]
        return self.view()

    def _set_first_query(self, fc_lemword_window_type='',
                         fc_lemword_wsize=0,
                         fc_lemword_type='',
                         fc_lemword='',
                         fc_pos_window_type='',
                         fc_pos_wsize=0,
                         fc_pos_type='',
                         fc_pos=()):
        """
        first query screen
        """

        def append_filter(attrname, items, ctx, fctxtype):
            if not items:
                return
            if fctxtype == 'any':
                self.args.q.append('P%s [%s]' %
                                   (ctx, '|'.join(['%s="%s"' % (attrname, i) for i in items])))
            elif fctxtype == 'none':
                self.args.q.append('N%s [%s]' %
                                   (ctx, '|'.join(['%s="%s"' % (attrname, i) for i in items])))
            elif fctxtype == 'all':
                for i in items:
                    self.args.q.append('P%s [%s="%s"]' % (ctx, attrname, i))

        if 'lemma' in self._corp().get_conf('ATTRLIST').split(','):
            lemmaattr = 'lemma'
        else:
            lemmaattr = 'word'
        wposlist = dict(self.cm.corpconf_pairs(self._corp(), 'WPOSLIST'))
        if self.args.queryselector == 'phraserow':
            self.args.default_attr = 'word'  # XXX to be removed with new first form
        if self.args.default_attr:
            qbase = 'a%s,' % self.args.default_attr
        else:
            qbase = 'q'
        texttypes = TextTypeCollector(self._corp(), self.args).get_query()
        if texttypes:
            ttquery = import_string(' '.join(['within <%s %s />' % nq for nq in texttypes]),
                                    from_encoding=self._corp().get_conf('ENCODING'))
        else:
            ttquery = u''
        par_query = ''
        nopq = []
        for al_corpname in self.args.sel_aligned:
            pcq_args = self._export_aligned_form_params(al_corpname, state_only=False,
                                                        name_filter=lambda v: v.startswith('pcq_pos_neg'))
            if pcq_args.get('pcq_pos_neg_' + al_corpname) == 'pos':
                wnot = ''
            else:
                wnot = '!'
            pq = self._compile_basic_query(suff='_' + al_corpname,
                                           cname=al_corpname)
            if pq:
                par_query += ' within%s %s:%s' % (wnot, al_corpname, pq)
            if not pq or wnot:
                nopq.append(al_corpname)
        self.args.q = [qbase + self._compile_query() + ttquery + par_query]

        if fc_lemword_window_type == 'left':
            append_filter(lemmaattr,
                          fc_lemword.split(),
                          '-%i -1 -1' % fc_lemword_wsize,
                          fc_lemword_type)
        elif fc_lemword_window_type == 'right':
            append_filter(lemmaattr,
                          fc_lemword.split(),
                          '1 %i 1' % fc_lemword_wsize,
                          fc_lemword_type)
        elif fc_lemword_window_type == 'both':
            append_filter(lemmaattr,
                          fc_lemword.split(),
                          '-%i %i 1' % (fc_lemword_wsize, fc_lemword_wsize),
                          fc_lemword_type)
        if fc_pos_window_type == 'left':
            append_filter('tag',
                          [wposlist.get(t, '') for t in fc_pos],
                          '-%i -1 -1' % fc_pos_wsize,
                          fc_pos_type)
        elif fc_pos_window_type == 'right':
            append_filter('tag',
                          [wposlist.get(t, '') for t in fc_pos],
                          '1 %i 1' % fc_pos_wsize,
                          fc_pos_type)
        elif fc_pos_window_type == 'both':
            append_filter('tag',
                          [wposlist.get(t, '') for t in fc_pos],
                          '-%i %i 1' % (fc_pos_wsize, fc_pos_wsize),
                          fc_pos_type)
        for al_corpname in self.args.sel_aligned:
            if al_corpname in nopq and not getattr(self.args,
                                                   'include_empty_' + al_corpname, ''):
                self.args.q.append('x-%s' % al_corpname)
                self.args.q.append('p0 0 1 []')
                self.args.q.append('x-%s' % self.args.corpname)

    @exposed(template='view.tmpl', page_model='view', legacy=True)
    def first(self):

        ans = {}
        self._store_semi_persistent_attrs(('queryselector', 'sel_aligned'))
        try:
            self._set_first_query(self.args.fc_lemword_window_type,
                                  self.args.fc_lemword_wsize,
                                  self.args.fc_lemword_type,
                                  self.args.fc_lemword,
                                  self.args.fc_pos_window_type,
                                  self.args.fc_pos_wsize,
                                  self.args.fc_pos_type,
                                  self.args.fc_pos)
            if self.args.sel_aligned:
                self.args.align = ','.join(self.args.sel_aligned)
            if self.args.shuffle == 1 and 'f' not in self.args.q:
                self.args.q.append('f')
            ans['replicable_query'] = False if self.get_http_method() == 'POST' else True
            ans['TextTypeSel'] = self._texttypes_with_norms(ret_nums=False)
            ans.update(self.view())
        except ConcError as e:
            raise UserActionException(e.message)
        return ans

    @exposed(access_level=1, legacy=True)
    def filter_form(self, within=0):
        self.disabled_menu_items = (MainMenu.SAVE,)

        self.args.lemma = ''
        self.args.lpos = ''
        out = {'within': within}
        if within and not self.contains_errors():
            self.add_system_message('warning', _('Please specify positive filter to switch'))
        self._attach_tag_builder(out)
        self._attach_query_metadata(out)
        out['TextTypeSel'] = self._texttypes_with_norms(ret_nums=False, subcnorm=self.args.subcnorm)
        return out

    @exposed(access_level=1, template='view.tmpl', vars=('orig_query', ), page_model='view',
             legacy=True)
    def filter(self, pnfilter='', filfl='f', filfpos='-5', filtpos='5',
               inclkwic=False, within=0):
        """
        Positive/Negative filter
        """
        self._store_semi_persistent_attrs(('queryselector', 'filfpos', 'filtpos'))
        if pnfilter not in ('p', 'n'):
            raise ConcError(_('Select Positive or Negative filter type'))
        if not inclkwic:
            pnfilter = pnfilter.upper()
        rank = {'f': 1, 'l': -1}.get(filfl, 1)
        texttypes = TextTypeCollector(self._corp(), self.args).get_query()
        try:
            query = self._compile_query(cname=self.args.maincorp)
        except ConcError:
            if texttypes:
                query = '[]'
                filfpos = '0'
                filtpos = '0'
            else:
                raise ConcError(_('No query entered.'))
        query += ' '.join(['within <%s %s />' % nq for nq in texttypes])
        query = import_string(query, from_encoding=self._corp().get_conf('ENCODING'))
        if within:
            wquery = ' within %s:(%s)' % (self.args.maincorp or self.args.corpname, query)
            self.args.q[0] += wquery
            self.args.q.append('x-' + (self.args.maincorp or self.args.corpname))
        else:
            self.args.q.append('%s%s %s %i %s' % (pnfilter, filfpos, filtpos, rank, query))
        try:
            return self.view()
        except:
            if within:
                self.args.q[0] = self.args.q[0][:-len(wquery)]
            else:
                del self.args.q[-1]
            raise

    @exposed(legacy=True)
    def reduce_form(self):
        """
        """
        self.disabled_menu_items = (MainMenu.SAVE,)
        return {}

    @exposed(access_level=1, template='view.tmpl', vars=('concsize',), page_model='view',
             legacy=True)
    def reduce(self, rlines='250'):
        """
        random sample
        """
        self.args.q.append('r' + rlines)
        return self.view()

    @exposed(access_level=1, vars=('concsize',), legacy=True)
    def freq(self):
        """
        frequency list form
        """
        self.disabled_menu_items = (MainMenu.SAVE,)
        return {
            'Pos_ctxs': conclib.pos_ctxs(1, 1, 6),
            'multilevel_freq_dist_max_levels': settings.get('corpora',
                                                            'multilevel_freq_dist_max_levels', 1),
            'last_num_levels': self._session_get('last_freq_level')
        }

    @exposed(access_level=1, legacy=True)
    def freqs(self, fcrit=(), flimit=0, freq_sort='', ml=0, line_offset=0):
        """
        display a frequency list
        """
        def parse_fcrit(fcrit):
            attrs, marks, ranges = [], [], []
            for i, item in enumerate(fcrit.split()):
                if i % 2 == 0:
                    attrs.append(item)
                if i % 2 == 1:
                    ranges.append(item)
            return attrs, ranges

        def is_non_structural_attr(criteria):
            crit_attrs = set(re.findall(r'(\w+)/\s+-?[0-9]+[<>][0-9]+\s*', criteria))
            if len(crit_attrs) == 0:
                crit_attrs = set(re.findall(r'(\w+\.\w+)\s+[0-9]+', criteria))
            attr_list = set(self._corp().get_conf('ATTRLIST').split(','))
            return crit_attrs <= attr_list

        fcrit_is_all_nonstruct = True
        for fcrit_item in fcrit:
            fcrit_is_all_nonstruct = (fcrit_is_all_nonstruct and is_non_structural_attr(fcrit_item))

        if fcrit_is_all_nonstruct:
            rel_mode = 1
        else:
            rel_mode = 0
        corp_info = plugins.get('corparch').get_corpus_info(self.args.corpname)

        conc = self.call_function(conclib.get_conc, (self._corp(), self._session_get('user', 'user')))
        result = {
            'fcrit': [('fcrit', cr) for cr in fcrit],
            'FCrit': [{'fcrit': cr} for cr in fcrit],
            'Blocks': [conc.xfreq_dist(cr, flimit, freq_sort, ml,
                                       self.args.ftt_include_empty, rel_mode,
                                       collator_locale=corp_info.collator_locale) for cr in fcrit],
            'paging': 0,
            'concsize': conc.size(),
            'fmaxitems': self.args.fmaxitems,
            'quick_from_line': 1,
            'quick_to_line': None
        }

        if not result['Blocks'][0]:
            logging.getLogger(__name__).warn('freqs - empty list: %s' % (result,))
            return {'message': ('error', _('Empty list')), 'Blocks': [], 'paging': 0,
                    'quick_from_line': None, 'quick_to_line': None, 'FCrit': [], 'fcrit': []}

        if len(result['Blocks']) == 1:  # paging
            items_per_page = self.args.fmaxitems
            fstart = (self.args.fpage - 1) * self.args.fmaxitems + line_offset
            self.args.fmaxitems = self.args.fmaxitems * self.args.fpage + 1 + line_offset
            result['paging'] = 1
            if len(result['Blocks'][0]['Items']) < self.args.fmaxitems:
                result['lastpage'] = 1
            else:
                result['lastpage'] = 0
            result['Blocks'][0]['Total'] = len(result['Blocks'][0]['Items'])
            result['Blocks'][0]['TotalPages'] = int(math.ceil(result['Blocks'][0]['Total'] /
                                                              float(items_per_page)))
            result['Blocks'][0]['Items'] = result['Blocks'][0]['Items'][fstart:self.args.fmaxitems - 1]

        for b in result['Blocks']:
            for item in b['Items']:
                item['pfilter'] = []
                item['nfilter'] = []
                # generating positive and negative filter references
        for b_index, block in enumerate(result['Blocks']):
            curr_fcrit = fcrit[b_index]
            attrs, ranges = parse_fcrit(curr_fcrit)
            for level, (attr, range) in enumerate(zip(attrs, ranges)):
                begin = range.split('~')[0]
                if '~' in range:
                    end = range.split('~')[1]
                else:
                    end = begin
                attr = attr.split("/")
                if len(attr) > 1 and "i" in attr[1]:
                    icase = '(?i)'
                else:
                    icase = ''
                attr = attr[0]
                for ii, item in enumerate(block['Items']):
                    if not item['freq']:
                        continue
                    if '.' not in attr:
                        if attr in self._corp().get_conf('ATTRLIST').split(','):
                            wwords = item['Word'][level]['n'].split('  ')  # two spaces
                            fquery = '%s %s 0 ' % (begin, end)
                            fquery += ''.join(['[%s="%s%s"]'
                                               % (attr, icase, l10n.escape(w)) for w in wwords])
                        else:  # structure number
                            fquery = '0 0 1 [] within <%s #%s/>' % \
                                     (attr, item['Word'][0]['n'].split('#')[1])
                    else:  # text types
                        structname, attrname = attr.split('.')
                        if self._corp().get_conf(structname + '.NESTED'):
                            block['unprecise'] = True
                        fquery = '0 0 1 [] within <%s %s="%s" />' \
                                 % (structname, attrname,
                                    l10n.escape(item['Word'][0]['n']))
                    if not item['freq']:
                        continue
                    item['pfilter'].append(('q', 'p%s' % fquery))
                    if len(attrs) == 1 and item['freq'] <= conc.size():
                        item['nfilter'].append(('q', 'n%s' % fquery))
                        # adding no error, no correction (originally for CUP)
        errs, corrs, err_block, corr_block = 0, 0, -1, -1
        for b_index, block in enumerate(result['Blocks']):
            curr_fcrit = fcrit[b_index]
            if curr_fcrit.split()[0] == 'err.type':
                err_block = b_index
                for item in block['Items']:
                    errs += item['freq']
            elif curr_fcrit.split()[0] == 'corr.type':
                corr_block = b_index
                for item in block['Items']:
                    corrs += item['freq']
        freq = conc.size() - errs - corrs
        if freq > 0 and err_block > -1 and corr_block > -1:
            pfilter = [('q',  'p0 0 1 ([] within ! <err/>) within ! <corr/>')]
            cc = self.call_function(conclib.get_conc, (self._corp(), self._session_get('user', 'user')),
                                    q=self.args.q + [pfilter[0][1]])
            freq = cc.size()
            err_nfilter, corr_nfilter = '', ''
            if freq != conc.size():
                err_nfilter = ';q=p0 0 1 ([] within <err/>) within ! <corr/>'
                corr_nfilter = ';q=p0 0 1 ([] within ! <err/>) within <corr/>'
            result['Blocks'][err_block]['Items'].append(
                {'Word': [{'n': 'no error'}], 'freq': freq,
                 'pfilter': pfilter, 'nfilter': err_nfilter,
                 'norel': 1, 'fbar': 0})
            result['Blocks'][corr_block]['Items'].append(
                {'Word': [{'n': 'no correction'}], 'freq': freq,
                 'pfilter': pfilter, 'nfilter': corr_nfilter,
                 'norel': 1, 'fbar': 0})
        return result

    @exposed(access_level=1, vars=('concsize',), legacy=True)
    def savefreq_form(self, fcrit=(), flimit=0, freq_sort='', ml=0, saveformat='text', from_line=1,
                      to_line=''):
        """
        Displays a form to set-up the 'save frequencies' operation
        """
        self.disabled_menu_items = (MainMenu.SAVE, )
        result = self.freqs(fcrit, flimit, freq_sort, ml)
        is_multiblock = len(result['Blocks']) > 1
        if not to_line:
            if 'Total' in result['Blocks'][0]:
                to_line = result['Blocks'][0]['Total']
            else:
                to_line = len(result['Blocks'][0]['Items'])

        return {
            'FCrit': [{'fcrit': cr} for cr in fcrit],
            'from_line': from_line if not is_multiblock else '1',
            'to_line': to_line if not is_multiblock else 'auto',
            'is_multiblock': is_multiblock
        }

    @exposed(access_level=1, legacy=True)
    def savefreq(self, fcrit=(), flimit=0, freq_sort='', ml=0,
                 saveformat='text', from_line=1, to_line='', colheaders=0, heading=0):
        """
        save a frequency list
        """
        from_line = int(from_line)
        to_line = int(to_line) if to_line else sys.maxint
        err = self._validate_range((from_line, to_line), (1, None))
        if err is not None:
            raise err

        self.args.fpage = 1
        self.args.fmaxitems = to_line - from_line + 1
        self.args.wlwords, self.args.wlcache = self._get_wl_words(upl_file='wlfile',
                                                                  cache_file='wlcache')
        self.args.blacklist, self.args.blcache = self._get_wl_words(upl_file='wlblacklist',
                                                                    cache_file='blcache')
        if self.args.wlattr:
            self._make_wl_query()  # multilevel wordlist

        # following piece of sh.t has hidden parameter dependencies
        result = self.freqs(fcrit, flimit, freq_sort, ml)
        saved_filename = self._canonical_corpname(self.args.corpname)
        output = None
        if saveformat == 'text':
            self._headers['Content-Type'] = 'application/text'
            self._headers['Content-Disposition'] = 'attachment; filename="%s-frequencies.txt"' % \
                                                   saved_filename
            output = result
            output['Desc'] = self.concdesc_json()['Desc']
        elif saveformat in ('csv', 'xml', 'xlsx'):
            mkfilename = lambda suffix: '%s-freq-distrib.%s' % (
                self._canonical_corpname(self.args.corpname), suffix)
            writer = plugins.get('export').load_plugin(saveformat, subtype='freq')

            # Here we expect that when saving multi-block items, all the block have
            # the same number of columns which is quite bad. But currently there is
            # no better common 'denominator'.
            num_word_cols = len(result['Blocks'][0].get('Items', [{'Word': []}])[0].get('Word'))
            writer.set_col_types(*([int] + num_word_cols * [unicode] + [float, float]))

            self._headers['Content-Type'] = writer.content_type()
            self._headers['Content-Disposition'] = 'attachment; filename="%s"' % (
                mkfilename(saveformat),)

            for block in result['Blocks']:
                col_names = [item['n'] for item in block['Head'][:-2]] + ['freq', 'freq [%]']
                if saveformat == 'xml':
                    col_names.insert(0, 'str')
                if hasattr(writer, 'add_block'):
                    writer.add_block('')  # TODO block name

                if colheaders or heading:
                    writer.writeheading([''] + [item['n'] for item in block['Head'][:-2]] +
                                        ['freq', 'freq [%]'])
                i = 1
                for item in block['Items']:
                    writer.writerow(i, [w['n'] for w in item['Word']] + [str(item['freq']),
                                                                         str(item.get('rel', ''))])
                    i += 1
            output = writer.raw_content()
        return output

    @exposed(access_level=1, template='freqs.tmpl', accept_kwargs=True, legacy=True)
    def freqml(self, flimit=0, freqlevel=1, **kwargs):
        """
        multilevel frequency list
        """
        fcrit = ' '.join([Kontext.onelevelcrit('',
                                               kwargs.get('ml%dattr' % i, 'word'),
                                               kwargs.get('ml%dctx' % i, '0'),
                                               kwargs.get('ml%dpos' % i, 1),
                                               kwargs.get('ml%dfcode' % i, 'rc'),
                                               kwargs.get('ml%dicase' % i, ''), 'e')
                          for i in range(1, freqlevel + 1)])
        result = self.freqs([fcrit], flimit, '', 1)
        result['ml'] = 1
        result['freqml_args'] = []
        self._session['last_freq_level'] = freqlevel
        return result

    @exposed(access_level=1, template='freqs.tmpl', legacy=True)
    def freqtt(self, flimit=0, fttattr=()):
        if not fttattr:
            self._exceptmethod = 'freq'
            raise ConcError(_('No text type selected'))
        return self.freqs(['%s 0' % a for a in fttattr], flimit)

    @exposed(access_level=1, vars=('concsize',), legacy=True)
    def coll(self):
        """
        collocations form
        """
        self.disabled_menu_items = (MainMenu.SAVE, )
        if self.args.maincorp:
            corp = corplib.open_corpus(self.args.maincorp)
        else:
            corp = self._corp()
        colllist = corp.get_conf('ATTRLIST').split(',')
        out = {'Coll_attrlist': [{'n': n,
                                  'label': corp.get_conf(n + '.LABEL') or n}
                                 for n in colllist],
               'Pos_ctxs': conclib.pos_ctxs(1, 1)}
        return out

    @exposed(access_level=1, vars=('concsize',), legacy=True, page_model='coll')
    def collx(self, line_offset=0, num_lines=None):
        """
        list collocations
        """
        self.args.cbgrfns = ''.join(self.args.cbgrfns)
        self._save_options(self.LOCAL_COLL_OPTIONS, self.args.corpname)
        collstart = (int(self.args.collpage) - 1) * int(self.args.citemsperpage) + int(line_offset)
        if self.args.csortfn == '' and self.args.cbgrfnscbgrfns:
            self.args.csortfn = self.args.cbgrfnscbgrfns[0]

        try:
            corplib.frq_db(self._corp(), self.args.cattr)  # try to fetch precalculated data
            conc = self.call_function(conclib.get_conc, (self._corp(), self._session_get('user', 'user')))

            num_fetch_lines = num_lines if num_lines is not None else self.args.citemsperpage
            result = conc.collocs(cattr=self.args.cattr, csortfn=self.args.csortfn,
                                  cbgrfns=self.args.cbgrfns, cfromw=self.args.cfromw,
                                  ctow=self.args.ctow, cminfreq=self.args.cminfreq,
                                  cminbgr=self.args.cminbgr, from_idx=collstart,
                                  max_lines=num_fetch_lines)
            if collstart + self.args.citemsperpage < result['Total']:
                result['lastpage'] = 0
            else:
                result['lastpage'] = 1

            for item in result['Items']:
                item['pfilter'] = [('q', item['pfilter'])]
                item['nfilter'] = [('q', item['nfilter'])]
                item['str'] = import_string(item['str'],
                                            from_encoding=self._corp().get_conf('ENCODING'))
            result['cmaxitems'] = 10000
            result['to_line'] = 10000  # TODO
            result['attrname'] = self.args.cattr
            result['processing'] = None
            return result

        except corplib.MissingSubCorpFreqFile as e:
            ans = {'attrname': self.args.cattr, 'tasks': []}
            out = freq_precalc.build_arf_db(e.args[0], self.args.cattr)
            if type(out) is list:
                processing = 0
                ans['tasks'].extend(out)
            elif out:
                processing = out
            else:
                processing = 0
            ans['processing'] = processing
            return ans

    @exposed(access_level=1, legacy=True)
    def savecoll_form(self, from_line=1, to_line='', csortfn='', cbgrfns=('t', 'm'),
                      saveformat='text', heading=0):
        """
        """
        self.disabled_menu_items = (MainMenu.SAVE, )
        self.args.citemsperpage = sys.maxint
        self.args.collpage = 1  # we must reset this manually because user may have been on any page before

        # to get total num of lines, it is enough to fetch just one
        # because there is always the 'Total' value available
        result = self.collx(line_offset=0, num_lines=1)
        if to_line == '':
            to_line = result['Total']
        return {
            'from_line': from_line,
            'to_line': to_line,
            'saveformat': saveformat
        }

    @exposed(access_level=1, vars=('concsize',), legacy=True)
    def savecoll(self, from_line=1, to_line='', saveformat='text', heading=0, colheaders=0):
        """
        save collocations
        """
        from_line = int(from_line)
        if to_line == '':
            to_line = sys.maxint
        else:
            to_line = int(to_line)
        num_lines = to_line - from_line + 1
        err = self._validate_range((from_line, to_line), (1, None))
        if err is not None:
            raise err
        self.args.collpage = 1
        self.args.citemsperpage = sys.maxint  # to make sure we include everything
        result = self.collx(line_offset=(from_line - 1), num_lines=num_lines)
        saved_filename = self._canonical_corpname(self.args.corpname)
        if saveformat == 'text':
            self._headers['Content-Type'] = 'application/text'
            self._headers['Content-Disposition'] = 'attachment; filename="%s-collocations.txt"' % (
                saved_filename,)
            out_data = result
            out_data['Desc'] = self.concdesc_json()['Desc']
        elif saveformat in ('csv', 'xml', 'xlsx'):
            mkfilename = lambda suffix: '%s-collocations.%s' % (
                self._canonical_corpname(self.args.corpname), suffix)
            writer = plugins.get('export').load_plugin(saveformat, subtype='coll')
            writer.set_col_types(int, unicode, *(8 * (float,)))

            self._headers['Content-Type'] = writer.content_type()
            self._headers['Content-Disposition'] = 'attachment; filename="%s"' % (
                mkfilename(saveformat),)

            if colheaders or heading:
                writer.writeheading([''] + [item['n'] for item in result['Head']])
            i = 1
            for item in result['Items']:
                writer.writerow(i, (item['str'], str(item['freq']))
                                + tuple([str(stat['s']) for stat in item['Stats']]))
                i += 1
            out_data = writer.raw_content()
        return out_data

    @exposed(access_level=1, template='widectx.tmpl', legacy=True)
    def structctx(self, pos=0, struct='doc'):
        """
        display a hit in a context of a structure"
        """
        s = self._corp().get_struct(struct)
        struct_id = s.num_at_pos(pos)
        beg, end = s.beg(struct_id), s.end(struct_id)
        self.args.detail_left_ctx = pos - beg
        self.args.detail_right_ctx = end - pos - 1
        result = self.widectx(pos)
        result['no_display_links'] = True
        return result

    @exposed(access_level=0, legacy=True)
    def widectx(self, pos=0):
        """
        display a hit in a wider context
        """
        data = self.call_function(conclib.get_detail_context, (self._corp(), pos))
        data['allow_left_expand'] = int(getattr(self.args, 'detail_left_ctx', 0)) < \
                int(data['maxdetail'])
        data['allow_right_expand'] = int(getattr(self.args, 'detail_right_ctx', 0)) < \
                int(data['maxdetail'])
        data['widectx_globals'] = self._get_attrs(self.get_args_mapping_keys(WidectxArgsMapping),
                                                  dict(structs=self._get_struct_opts()))
        return data

    @exposed(access_level=0, return_type='json', legacy=True)
    def fullref(self, pos=0):
        """
        display a full reference
        """
        return self.call_function(conclib.get_full_ref, (self._corp(), pos))

    @exposed(access_level=1, vars=('LastSubcorp',), legacy=True)
    def wordlist_form(self, ref_corpname=''):
        """
        Word List Form
        """
        self.disabled_menu_items = (MainMenu.VIEW, MainMenu.FILTER, MainMenu.FREQUENCY,
                                    MainMenu.COLLOCATIONS, MainMenu.SAVE, MainMenu.CONCORDANCE)
        self._reset_session_conc()
        out = {}
        if not ref_corpname:
            ref_corpname = self.args.corpname
        if hasattr(self, 'compatible_corpora'):
            out['CompatibleCorpora'] = plugins.get('corparch').get_list(self.permitted_corpora())
        refcm = corplib.CorpusManager(self.subcpath)
        out['RefSubcorp'] = refcm.subcorp_names(ref_corpname)
        out['ref_corpname'] = ref_corpname
        out['freq_figures'] = self.FREQ_FIGURES
        self._export_subcorpora_list(self.args.corpname, out)
        return out

    #(upl_file='wlfile', cache_file='wlcache')
    def _get_wl_words(self, upl_file, cache_file):
        """
        gets arbitrary list of words for wordlist
        """
        from hashlib import md5

        wl_cache_dir = settings.get('global', 'upload_cache_dir')
        if not os.path.isdir(wl_cache_dir):
            os.makedirs(wl_cache_dir)

        wlfile = self._request.files.get(upl_file)
        if wlfile:
            wlfile = wlfile.read()
        wlcache = getattr(self.args, cache_file, '')
        filename = wlcache
        wlwords = []
        if wlfile:  # save a cache file
            filename = os.path.join(wl_cache_dir, md5(wlfile).hexdigest() + '.wordlist')
            cache_file = open(filename, 'w')
            cache_file.write(wlfile)
            cache_file.close()
            wlwords = [w.strip() for w in wlfile.split('\n')]
        if wlcache:  # read from a cache file
            filename = os.path.join(wl_cache_dir, wlcache)
            cache_file = open(filename)
            wlwords = [w.strip() for w in cache_file]
            cache_file.close()
        return wlwords, os.path.basename(filename)

    @exposed(access_level=1, legacy=True)
    def wordlist(self, wlpat='', wltype='simple', usesubcorp='', ref_corpname='',
                 ref_usesubcorp='', paginate=True):
        """
        """
        self.disabled_menu_items = (MainMenu.VIEW('kwic-sentence', 'viewattrs'),
                                    MainMenu.FILTER, MainMenu.FREQUENCY,
                                    MainMenu.COLLOCATIONS, MainMenu.CONCORDANCE)

        if not wlpat:
            self.args.wlpat = '.*'
        if '.' in self.args.wlattr:
            orig_wlnums = self.args.wlnums
            if self.args.wlnums == 'arf':
                raise ConcError(_('ARF cannot be used with text types'))
            elif self.args.wlnums == 'frq':
                self.args.wlnums = 'doc sizes'
            elif self.args.wlnums == 'docf':
                self.args.wlnums = 'docf'

        if paginate:
            wlmaxitems = self.args.wlpagesize * self.args.wlpage + 1
        else:
            wlmaxitems = sys.maxint
        wlstart = (self.args.wlpage - 1) * self.args.wlpagesize
        result = {
            'reload_url': self.create_url('wordlist', {
                'corpname': self.args.corpname, 'usesubcorp': self.args.usesubcorp,
                'wlattr': self.args.wlattr, 'wlpat': self.args.wlpat,
                'wlminfreq': self.args.wlminfreq, 'include_nonwords': self.args.include_nonwords,
                'wlsort': self.args.wlsort, 'wlnums': self.args.wlnums
            })
        }
        try:
            self.args.wlwords, self.args.wlcache = self._get_wl_words(upl_file='wlfile',
                                                                      cache_file='wlcache')
            self.args.blacklist, self.args.blcache = self._get_wl_words(upl_file='wlblacklist',
                                                                        cache_file='blcache')
            if wltype == 'keywords':
                args = (self.cm.get_Corpus(self.args.corpname, usesubcorp),
                        self.cm.get_Corpus(ref_corpname, ref_usesubcorp))
                kw_func = getattr(corplib, 'subc_keywords_onstr')
                args = args + (self.args.wlattr,)
                out = self.call_function(kw_func, args, wlmaxitems=wlmaxitems)[wlstart:]
                ref_name = self.cm.get_Corpus(ref_corpname).get_conf('NAME')
                result.update({'Keywords': [{'str': w, 'score': round(s, 1),
                                             'freq': round(f, 1),
                                             'freq_ref': round(fr, 1),
                                             'rel': round(rel, 1),
                                             'rel_ref': round(relref, 1)}
                                            for s, rel, relref, f, fr, w in out],
                               'ref_corp_full_name': ref_name
                })
                result_list = result['Keywords']
            else:  # ordinary list
                if hasattr(self, 'wlfile') and self.args.wlpat == '.*':
                    self.args.wlsort = ''
                result_list = self.call_function(corplib.wordlist,
                                                 (self._corp(), self.args.wlwords),
                                                 wlmaxitems=wlmaxitems)[wlstart:]
                if self.args.wlwords:
                    result['wlcache'] = self.args.wlcache
                if self.args.blacklist:
                    result['blcache'] = self.args.blcache
                result['Items'] = result_list
            if len(result_list) < self.args.wlpagesize + 1:
                result['lastpage'] = 1
            else:
                result['lastpage'] = 0
                if paginate:
                    result_list = result_list[:-1]
            result['Items'] = result_list

            if '.' in self.args.wlattr:
                self.args.wlnums = orig_wlnums
            try:
                result['wlattr_label'] = (self._corp().get_conf(self.args.wlattr + '.LABEL') or
                                          self.args.wlattr)
            except Exception as e:
                result['wlattr_label'] = self.args.wlattr
                logging.getLogger(__name__).warning('wlattr_label set failed: %s' % e)

            result['freq_figure'] = _(self.FREQ_FIGURES.get(self.args.wlnums, '?'))
            result['processing'] = None

            params = {
                'colheaders': 0,
                'ref_usesubcorp': None,
                'wlattr': self.args.wlattr,
                'wlpat': wlpat,
                'wlsort': self.args.wlsort,
                'wlminfreq': self.args.wlminfreq,
                'wlnums': self.args.wlnums,
                'wlcache': self.args.wlcache,
                'blcache': self.args.blcache,
                'wltype': 'simple',
                'from_line': 1,
                'to_line': None,
                'include_nonwords': self.args.include_nonwords
            }

            self._add_save_menu_item('CSV', 'savewl', params, save_format='csv')
            self._add_save_menu_item('XLSX', 'savewl', params, save_format='xlsx')
            self._add_save_menu_item('XML', 'savewl', params, save_format='xml')
            self._add_save_menu_item('TXT', 'savewl', params, save_format='text')
            # custom save is solved in templates because of compatibility issues
            return result

        except corplib.MissingSubCorpFreqFile as e:
            result.update({'attrname': self.args.cattr, 'tasks': []})
            out = freq_precalc.build_arf_db(e.args[0], self.args.wlattr)
            if type(out) is list:
                processing = 0
                result['tasks'].extend(out)
            elif out:
                processing = out
            else:
                processing = 0
            result['processing'] = processing
            return result

    def _make_wl_query(self):
        qparts = []
        if self.args.wlpat:
            qparts.append('%s="%s"' % (self.args.wlattr, self.args.wlpat))
        if not self.args.include_nonwords:
            qparts.append('%s!="%s"' % (self.args.wlattr,
                                        self._corp().get_conf('NONWORDRE')))
        if self.args.wlwords:
            qq = ['%s=="%s"' % (self.args.wlattr, w.strip()) for w in self.args.wlwords]
            qparts.append('(' + '|'.join(qq) + ')')
        for w in self.args.blacklist:
            qparts.append('%s!=="%s"' % (self.args.wlattr, w.strip()))
        self.args.q = ['q[' + '&'.join(qparts) + ']']

    @exposed(template='freqs.tmpl', legacy=True)
    def struct_wordlist(self):
        self._exceptmethod = 'wordlist_form'
        if self.args.fcrit:
            self.args.wlwords, self.args.wlcache = self._get_wl_words(upl_file='wlfile',
                                                                      cache_file='wlcache')
            self.args.blacklist, self.args.blcache = self._get_wl_words(upl_file='wlblacklist',
                                                                        cache_file='blcache')
            self._make_wl_query()
            return self.freqs(self.args.fcrit, self.args.flimit, self.args.freq_sort, 1)

        if '.' in self.args.wlattr:
            raise ConcError('Text types are limited to Simple output')
        if self.args.wlnums != 'frq':
            raise ConcError('Multilevel lists are limited to Word counts frequencies')
        level = 3
        self.args.wlwords, self.args.wlcache = self._get_wl_words(upl_file='wlfile',
                                                                  cache_file='wlcache')
        self.args.blacklist, self.args.blcache = self._get_wl_words(upl_file='wlblacklist',
                                                                    cache_file='blcache')
        if not self.args.wlposattr1:
            raise ConcError(_('No output attribute specified'))
        if not self.args.wlposattr3:
            level = 2
        if not self.args.wlposattr2:
            level = 1
        if not self.args.wlpat and not self.args.wlwords:
            raise ConcError(
                _('You must specify either a pattern or a file to get the multilevel wordlist'))
        self._make_wl_query()
        self.args.flimit = self.args.wlminfreq
        return self.freqml(flimit=self.args.wlminfreq, freqlevel=level,
                           ml1attr=self.args.wlposattr1, ml2attr=self.args.wlposattr2,
                           ml3attr=self.args.wlposattr3)

    @exposed(access_level=1, legacy=True)
    def savewl_form(self, from_line=1, to_line=''):
        self.disabled_menu_items = (MainMenu.SAVE, )
        if to_line == '':
            to_line = 1000

        ans = {
            'from_line': from_line,
            'to_line': to_line,
        }
        if to_line == 0:
            self.add_system_message('error', _('Empty result cannot be saved.'))
        return ans

    @exposed(access_level=1, legacy=True)
    def savewl(self, from_line=1, to_line='', wltype='simple', usesubcorp='',
               ref_corpname='', ref_usesubcorp='', saveformat='text', colheaders=0, heading=0):
        """
        save word list
        """
        from_line = int(from_line)
        to_line = int(to_line) if to_line else sys.maxint
        self.args.wlpage = 1
        ans = self.wordlist(wlpat=self.args.wlpat, wltype=wltype, usesubcorp=usesubcorp,
                            ref_corpname=ref_corpname, ref_usesubcorp=ref_usesubcorp,
                            paginate=False)
        err = self._validate_range((from_line, to_line), (1, None))
        if err is not None:
            raise err
        ans['Items'] = ans['Items'][:(to_line - from_line + 1)]

        saved_filename = self._canonical_corpname(self.args.corpname)

        if saveformat == 'text':
            self._headers['Content-Type'] = 'application/text'
            self._headers['Content-Disposition'] = 'attachment; filename="%s-word-list.txt"' % (
                saved_filename,)
            out_data = ans
            out_data['pattern'] = self.args.wlpat
        elif saveformat in ('csv', 'xml', 'xlsx'):
            mkfilename = lambda suffix: '%s-word-list.%s' % (
                self._canonical_corpname(self.args.corpname), suffix)
            writer = plugins.get('export').load_plugin(saveformat, subtype='wordlist')
            writer.set_col_types(int, unicode, float)

            self._headers['Content-Type'] = writer.content_type()
            self._headers['Content-Disposition'] = 'attachment; filename="%s"' % (
                mkfilename(saveformat),)

            # write the header first, if required
            if colheaders:
                writer.writeheading(('', self.args.wlattr, 'freq'))
            elif heading:
                writer.writeheading({
                    'corpus': self._human_readable_corpname(),
                    'subcorpus': self.args.usesubcorp,
                    'pattern': self.args.wlpat
                })

            i = 1
            for item in ans['Items']:
                writer.writerow(i, (item['str'], str(item['freq'])))
                i += 1
            out_data = writer.raw_content()
        return out_data

    @exposed(legacy=True, return_type='json')
    def wordlist_process(self, attrname='', worker_tasks=None):
        backend, conf = settings.get_full('corpora', 'conc_calc_backend')
        if worker_tasks and backend == 'celery':
            import task
            app = task.get_celery_app(conf['conf'])
            for t in worker_tasks:
                tr = app.AsyncResult(t)
                if tr.status == 'FAILURE':
                    raise task.ExternalTaskError('Task %s failed' % (t,))
        return {'status': freq_precalc.build_arf_db_status(self._corp(), attrname)}

    @exposed(legacy=True)
    def attr_vals(self, avattr='', avpat=''):
        self._headers['Content-Type'] = 'application/json'
        return corplib.attr_vals(self.args.corpname, avattr, avpat)

    @exposed(access_level=1, legacy=True)
    def saveconc_form(self, from_line=1, to_line=''):
        self.disabled_menu_items = (MainMenu.SAVE, )
        corpus_info = plugins.get('corparch').get_corpus_info(self.args.corpname)
        conc = self.call_function(conclib.get_conc, (self._corp(), self._session_get('user', 'user'),
                                                     corpus_info.sample_size))
        if not to_line:
            to_line = conc.size()
            # TODO Save menu should be active here
        return {'from_line': from_line, 'to_line': to_line}

    @exposed(access_level=1, vars=('concsize',), legacy=True)
    def saveconc(self, saveformat='text', from_line=0, to_line='', heading=0, numbering=0,
                 leftctx='40', rightctx='40'):

        def merge_conc_line_parts(items):
            """
            converts a list of dicts of the format [{'class': u'col0 coll', 'str': u' \u0159ekl'},
                {'class': u'attr', 'str': u'/j\xe1/PH-S3--1--------'},...] to a CSV compatible form
            """
            ans = ''
            for item in items:
                if 'class' in item and item['class'] != 'attr':
                    ans += ' %s' % item['str'].strip()
                else:
                    ans += '%s' % item['str'].strip()
            return ans.strip()

        def process_lang(root, left_key, kwic_key, right_key, add_linegroup):
            if type(root) is dict:
                root = (root,)

            ans = []
            for item in root:
                ans_item = {}
                if 'ref' in item:
                    ans_item['ref'] = item['ref']
                if add_linegroup:
                    ans_item['linegroup'] = item.get('linegroup', '')
                ans_item['left_context'] = merge_conc_line_parts(item[left_key])
                ans_item['kwic'] = merge_conc_line_parts(item[kwic_key])
                ans_item['right_context'] = merge_conc_line_parts(item[right_key])
                ans.append(ans_item)
            return ans

        try:
            corpus_info = plugins.get('corparch').get_corpus_info(self.args.corpname)
            conc = self.call_function(conclib.get_conc, (self._corp(), self._session_get('user', 'user'),
                                                         corpus_info.sample_size))
            self.apply_linegroups(conc)
            kwic = Kwic(self._corp(), self.args.corpname, conc)
            conc.switch_aligned(os.path.basename(self.args.corpname))
            from_line = int(from_line)
            to_line = int(to_line)

            output = {'from_line': from_line, 'to_line': to_line}

            err = self._validate_range((from_line, to_line), (1, conc.size()))
            if err is not None:
                raise err
            page_size = to_line - (from_line - 1)
            fromp = 1
            line_offset = (from_line - 1)
            labelmap = {}

            data = self.call_function(kwic.kwicpage, (self._get_speech_segment(),),
                                      fromp=fromp, pagesize=page_size, line_offset=line_offset,
                                      labelmap=labelmap, align=(),
                                      alignlist=[self.cm.get_Corpus(c)
                                                 for c in self.args.align.split(',') if c],
                                      leftctx=leftctx, rightctx=rightctx,
                                      structs=self._get_struct_opts())

            mkfilename = lambda suffix: '%s-concordance.%s' % (
                self._canonical_corpname(self.args.corpname), suffix)
            if saveformat == 'text':
                self._headers['Content-Type'] = 'text/plain'
                self._headers['Content-Disposition'] = 'attachment; filename="%s"' % (
                    mkfilename('txt'),)
                output.update(data)
                output['Desc'] = self.concdesc_json()['Desc']
            elif saveformat in ('csv', 'xlsx', 'xml'):
                writer = plugins.get('export').load_plugin(saveformat, subtype='concordance')

                self._headers['Content-Type'] = writer.content_type()
                self._headers['Content-Disposition'] = 'attachment; filename="%s"' % (
                    mkfilename(saveformat),)

                if len(data['Lines']) > 0:
                    if 'Left' in data['Lines'][0]:
                        left_key = 'Left'
                        kwic_key = 'Kwic'
                        right_key = 'Right'
                    elif 'Sen_Left' in data['Lines'][0]:
                        left_key = 'Sen_Left'
                        kwic_key = 'Kwic'
                        right_key = 'Sen_Right'
                    else:
                        raise ConcError(_('Invalid data'))

                    aligned_corpora = [self._corp()] + \
                                      [self.cm.get_Corpus(c)
                                       for c in self.args.align.split(',') if c]
                    writer.set_corpnames([c.get_conf('NAME') or c.get_conffile()
                                          for c in aligned_corpora])

                    for i in range(len(data['Lines'])):
                        line = data['Lines'][i]
                        if numbering:
                            row_num = str(i + from_line)
                        else:
                            row_num = None

                        lang_rows = process_lang(line, left_key, kwic_key, right_key,
                                                 add_linegroup=bool(self._lines_groups))
                        if 'Align' in line:
                            lang_rows += process_lang(line['Align'], left_key, kwic_key, right_key,
                                                      add_linegroup=False)
                        writer.writerow(row_num, *lang_rows)
                if heading:
                    writer.writeheading({
                        'corpus': self._human_readable_corpname(),
                        'subcorpus': self.args.usesubcorp,
                        'concordance_size': data['concsize'],
                        'arf': data['result_arf'],
                        'query': ['%s: %s (%s)' % (x['op'], x['arg'], x['size'])
                                  for x in self.concdesc_json().get('Desc', [])]
                    })
                output = writer.raw_content()
            else:
                raise UserActionException(_('Unknown export data type'))
            return output
        except Exception as e:
            self._headers['Content-Type'] = 'text/html'
            if 'Content-Disposition' in self._headers:
                del (self._headers['Content-Disposition'])
            raise e

    @exposed(access_level=0, legacy=True)
    def audio(self, chunk=''):
        """
        Provides access to audio-files containing speech segments.
        Access rights are per-corpus (i.e. if a user has a permission to
        access corpus 'X' then all related audio files are accessible).
        """
        path = '%s/%s/%s' % (settings.get('corpora', 'speech_files_path'), self.args.corpname, chunk)

        if os.path.exists(path) and not os.path.isdir(path):
            with open(path, 'r') as f:
                file_size = os.path.getsize(path)
                self._headers['Content-Type'] = 'audio/mpeg'
                self._headers['Content-Length'] = '%s' % file_size
                self._headers['Accept-Ranges'] = 'none'
                if self.environ.get('HTTP_RANGE', None):
                    self._headers['Content-Range'] = 'bytes 0-%s/%s' % (
                        os.path.getsize(path) - 1, os.path.getsize(path))
                return f.read()
        else:
            self._set_not_found()
            return None

    def _collect_conc_next_url_params(self, query_id):
        params = {
            'corpname': self.args.corpname,
            'q': '~%s' % query_id,
            'viewmode': self.args.viewmode,
            'attrs': self.args.attrs,
            'attr_allpos': self.args.attr_allpos,
            'ctxattrs': self.args.ctxattrs,
            'structs': self.args.structs,
            'refs': self.args.refs,
            'viewmode': self.args.viewmode
        }
        if self.args.usesubcorp:
            params['usesubcorp'] = self.args.usesubcorp
        if self.args.align:
            params['align'] = self.args.align
        return params

    @staticmethod
    def _filter_lines(data, pnfilter):
        def expand(x, n):
            return range(x, x + n)

        sel_lines = []
        for item in data:
            sel_lines.append(''.join(['[#%d]' % x2 for x2 in expand(item[0], item[1])]))
        return '%s%s %s %i %s' % (pnfilter, 0, 0, 0, '|'.join(sel_lines))

    @exposed(return_type='json', legacy=True)
    def ajax_unset_lines_groups(self):
        self._lines_groups = None
        q_id = self._store_conc_params()
        params = self._collect_conc_next_url_params(q_id)
        return {'id': q_id, 'next_url': self.create_url('view', params)}

    @exposed(return_type='json', legacy=True)
    def ajax_apply_lines_groups(self, rows='', remove_rest=0):
<<<<<<< HEAD
        data = json.loads(rows)
        self._lines_groups = [(x[0], x[2]) for x in data]
        if remove_rest:
            self.args.q.append(self._filter_lines(data, 'p'))
=======
        self._lines_groups = json.loads(rows)
        if remove_rest:
            self.args.q.append(self._filter_lines([(x[0], x[1]) for x in self._lines_groups], 'p'))
        q_id = self._store_conc_params()
        params = self._collect_conc_next_url_params(q_id)
        return {
            'id': q_id,
            'next_url': self.create_url('view', params)
        }

    @exposed(return_type='json', legacy=True)
    def ajax_remove_selected_lines(self, pnfilter='p', rows=''):
        data = json.loads(rows)
        self.args.q.append(self._filter_lines(data, pnfilter))
>>>>>>> 87ff02cd
        q_id = self._store_conc_params()
        params = self._collect_conc_next_url_params(q_id)
        return {
            'id': q_id,
            'next_url': self.create_url('view', params)
        }

    @exposed(return_type='json', legacy=True)
<<<<<<< HEAD
    def ajax_remove_selected_lines(self, pnfilter='p', rows=''):
        data = json.loads(rows)
        self.args.q.append(self._filter_lines(data, pnfilter))
        q_id = self._store_conc_params()
        params = self._collect_conc_next_url_params(q_id)
        return {
            'id': q_id,
            'next_url': self.create_url('view', params)
        }

    @exposed(return_type='json', legacy=True)
=======
>>>>>>> 87ff02cd
    def ajax_store_unfinished_selection(self, data=''):
        logging.getLogger(__name__).debug('saving selection data: %s' % (data,))
        # TODO
        return {'ok': True}

    @exposed(return_type='json', legacy=True)
<<<<<<< HEAD
    def ajax_get_line_groups_stats(self):
        ans = defaultdict(lambda: 0)
        for item in self._lines_groups:
            ans[item[1]] += 1
=======
    def ajax_get_line_selection(self):
        return self._lines_groups if self._lines_groups else []

    @exposed(return_type='json', legacy=True)
    def ajax_get_line_groups_stats(self):
        ans = defaultdict(lambda: 0)
        for item in self._lines_groups:
            ans[item[2]] += 1
>>>>>>> 87ff02cd
        return ans

    @exposed(return_type='json')
    def ajax_get_within_max_hits(self, request):
        import manatee
        q = export_string(request.args.get('query', ''), to_encoding=self._corp().get_conf('ENCODING'))
        conc = manatee.Concordance(self._corp(), q, 1, -1)
        conc.sync()
        return {'total': conc.fullsize() if conc else None}<|MERGE_RESOLUTION|>--- conflicted
+++ resolved
@@ -1634,12 +1634,6 @@
 
     @exposed(return_type='json', legacy=True)
     def ajax_apply_lines_groups(self, rows='', remove_rest=0):
-<<<<<<< HEAD
-        data = json.loads(rows)
-        self._lines_groups = [(x[0], x[2]) for x in data]
-        if remove_rest:
-            self.args.q.append(self._filter_lines(data, 'p'))
-=======
         self._lines_groups = json.loads(rows)
         if remove_rest:
             self.args.q.append(self._filter_lines([(x[0], x[1]) for x in self._lines_groups], 'p'))
@@ -1654,7 +1648,6 @@
     def ajax_remove_selected_lines(self, pnfilter='p', rows=''):
         data = json.loads(rows)
         self.args.q.append(self._filter_lines(data, pnfilter))
->>>>>>> 87ff02cd
         q_id = self._store_conc_params()
         params = self._collect_conc_next_url_params(q_id)
         return {
@@ -1663,32 +1656,12 @@
         }
 
     @exposed(return_type='json', legacy=True)
-<<<<<<< HEAD
-    def ajax_remove_selected_lines(self, pnfilter='p', rows=''):
-        data = json.loads(rows)
-        self.args.q.append(self._filter_lines(data, pnfilter))
-        q_id = self._store_conc_params()
-        params = self._collect_conc_next_url_params(q_id)
-        return {
-            'id': q_id,
-            'next_url': self.create_url('view', params)
-        }
-
-    @exposed(return_type='json', legacy=True)
-=======
->>>>>>> 87ff02cd
     def ajax_store_unfinished_selection(self, data=''):
         logging.getLogger(__name__).debug('saving selection data: %s' % (data,))
         # TODO
         return {'ok': True}
 
     @exposed(return_type='json', legacy=True)
-<<<<<<< HEAD
-    def ajax_get_line_groups_stats(self):
-        ans = defaultdict(lambda: 0)
-        for item in self._lines_groups:
-            ans[item[1]] += 1
-=======
     def ajax_get_line_selection(self):
         return self._lines_groups if self._lines_groups else []
 
@@ -1697,7 +1670,6 @@
         ans = defaultdict(lambda: 0)
         for item in self._lines_groups:
             ans[item[2]] += 1
->>>>>>> 87ff02cd
         return ans
 
     @exposed(return_type='json')
