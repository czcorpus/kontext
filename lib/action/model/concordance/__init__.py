# Copyright(c) 2016 Charles University, Faculty of Arts,
#                   Institute of the Czech National Corpus
# Copyright(c) 2016 Tomas Machalek <tomas.machalek @ gmail.com>
#
# This program is free software; you can redistribute it and/or
# modify it under the terms of the GNU General Public License
# as published by the Free Software Foundation; version 2
# dated June, 1991.
#
# This program is distributed in the hope that it will be useful,
# but WITHOUT ANY WARRANTY; without even the implied warranty of
# MERCHANTABILITY or FITNESS FOR A PARTICULAR PURPOSE.  See the
# GNU General Public License for more details.

# You should have received a copy of the GNU General Public License
# along with this program; if not, write to the Free Software
# Foundation, Inc., 51 Franklin Street, Fifth Floor, Boston, MA  02110-1301, USA.

"""
This module contains a functionality related to
extended, re-editable query processing.
"""
import os
from typing import Dict, Any, Optional, List, Tuple, Union
from action.argmapping.conc.query import ConcFormArgs
from collections import defaultdict
import re

from action import ActionProps
from main_menu.model import MainMenu
from texttypes.model import TextTypesCache, TextTypeCollector
import plugins
import conclib
from conclib.common import KConc
from conclib.search import get_conc
from strings import re_escape
from plugin_types.corparch.corpus import StructAttrInfo, CorpusInfo
from action.argmapping import ConcArgsMapping
from action.argmapping.conc.query import QueryFormArgs
from action.argmapping.conc.filter import FilterFormArgs, FirstHitsFilterFormArgs, ContextFilterArgsConv
from action.argmapping.conc.sort import SortFormArgs
from action.argmapping.conc.other import SampleFormArgs, ShuffleFormArgs
from action.argmapping.conc import build_conc_form_args
from action.krequest import KRequest
from action.response import KResponse
from action.model.corpus import CorpusActionModel, CorpusPluginCtx
from action.errors import ImmediateRedirectException
from action.model.concordance.linesel import LinesGroups
from action.plugin.ctx import PluginCtx
import settings


class ConcActionModel(CorpusActionModel):
    """
    A controller for actions which rely on
    query input form (either directly or indirectly).
    It introduces a concept of a 'query pipeline' which
    is in fact a series of stored form arguments chained
    by 'prev_id' reference (i.e. a reversed list).
    """
    CONC_QUICK_SAVE_MAX_LINES = 10000
    FREQ_QUICK_SAVE_MAX_LINES = 10000
    COLLS_QUICK_SAVE_MAX_LINES = 10000

    def __init__(self, req: KRequest, resp: KResponse, action_props: ActionProps, tt_cache: TextTypesCache):
        super().__init__(req, resp, action_props, tt_cache)
        self._curr_conc_form_args: Optional[ConcFormArgs] = None
        # data of the current manual concordance line selection/categorization
        # TODO fix lines groups selecting
        self._lines_groups: LinesGroups = LinesGroups(data=[])
        self._conc_dir: str = ''
        self._plugin_ctx: Optional[PluginCtx] = None

    @property
    def plugin_ctx(self):
        if self._plugin_ctx is None:
            self._plugin_ctx = ConcPluginCtx(self, self._req, self._resp)
        return self._plugin_ctx

    def _restore_prev_query_params(self, form):
        loaded = super()._restore_prev_query_params(form)
        if loaded:
            self._lines_groups = LinesGroups.deserialize(self._active_q_data.get('lines_groups', []))

    async def fetch_prev_query(self, query_type: str) -> Optional[QueryFormArgs]:
        curr = self._req.ctx.session.get('last_search', {})
        last_op = curr.get(query_type, None)
        if last_op:
            with plugins.runtime.QUERY_PERSISTENCE as qp:
                last_op_form = qp.open(last_op)
                if last_op_form is None:  # probably a lost/deleted concordance record
                    return None
                prev_corpora = last_op_form.get('corpora', [])
                prev_subcorp = last_op_form.get('usesubcorp', None)
                curr_corpora = [self.args.corpname] + self.args.align
                curr_subcorp = self.args.usesubcorp

                if prev_corpora and len(curr_corpora) == 1 and prev_corpora[0] == curr_corpora[0]:
                    args = [('corpname', prev_corpora[0])] + [('align', a)
                                                              for a in prev_corpora[1:]]
                    if prev_subcorp and not curr_subcorp and any(subc['n'] == prev_subcorp for subc in self.cm.subcorp_names(prev_corpora[0])):
                        args += [('usesubcorp', prev_subcorp)]

                    if len(args) > 1:
                        raise ImmediateRedirectException(self._req.create_url('query', args))

                if last_op_form:
                    if query_type == 'conc:filter':
                        qf_args = await FilterFormArgs.create(
                            plugin_ctx=self._plugin_ctx,
                            maincorp=self.args.corpname,
                            persist=False)
                        qf_args.apply_last_used_opts(last_op_form.get('lastop_form', {}))
                    else:
                        qf_args = await QueryFormArgs.create(
                            plugin_ctx=self._plugin_ctx,
                            corpora=self.select_current_aligned_corpora(active_only=False),
                            persist=False)
                        qf_args.apply_last_used_opts(
                            data=last_op_form.get('lastop_form', {}),
                            prev_corpora=prev_corpora,
                            curr_corpora=[self.args.corpname] + self.args.align,
                            curr_posattrs=self.corp.get_posattrs())
                    return qf_args
        return None

    def acknowledge_auto_generated_conc_op(self, q_idx: int, query_form_args: ConcFormArgs) -> None:
        """
        In some cases KonText may automatically (either
        based on user's settings or for an internal reason)
        append user-editable (which is a different situation
        compared e.g. with aligned corpora where there are
        also auto-added "q" elements but this is hidden from
        user) operations right after the initial query.

        To be able to chain these operations and offer
        a way to edit them, KonText must store them too.

        Arguments:
        q_idx -- defines where the added operation resides within the q list
        query_form_args -- ConcFormArgs instance
        """
        self._auto_generated_conc_ops.append((q_idx, query_form_args))

    def add_conc_form_args(self, item: ConcFormArgs) -> None:
        """
        Add persistent form arguments for a currently processed
        action. The data are used in two ways:
        1) as a source of values when respective JS models are instantiated
        2) when conc persistence automatic save procedure
           is performed during post_dispatch() (see self.export_query_data())
        """
        self._curr_conc_form_args = item

    def export_query_data(self):
        _, data = super().export_query_data()
        use_history = True
        if self._curr_conc_form_args is not None and self._curr_conc_form_args.is_persistent:
            data.update(lastop_form=self._curr_conc_form_args.serialize())
            if (
                    isinstance(self._curr_conc_form_args, QueryFormArgs) or
                    isinstance(self._curr_conc_form_args, FilterFormArgs)):
                use_history = not self._curr_conc_form_args.data.no_query_history
        return use_history, data

    def _update_output_with_conc_params(self, op_id: str, tpl_data: Dict[str, Any]) -> None:
        """
        Updates template data dictionary tpl_data with stored operation values.

        arguments:
        op_id -- unique operation ID
        tpl_data -- a dictionary used along with HTML template to render the output
        """
        if plugins.runtime.QUERY_PERSISTENCE.exists:
            if op_id:
                tpl_data['Q'] = [f'~{op_id}']
                tpl_data['conc_persistence_op_id'] = op_id
                if self._active_q_data:  # => main query already entered; user is doing something else
                    # => additional operation => ownership is clear
                    if self._active_q_data.get('id', None) != op_id:
                        tpl_data['user_owns_conc'] = True
                    else:  # some other action => we have to check if user is the author
                        tpl_data['user_owns_conc'] = self._active_q_data.get(
                            'user_id', None) == self.session_get('user', 'id')
                else:  # initial query => ownership is clear
                    tpl_data['user_owns_conc'] = True
                if '__latest__' in tpl_data.get('conc_forms_args', {}):
                    tpl_data['conc_forms_args'][op_id] = tpl_data['conc_forms_args']['__latest__']
                    del tpl_data['conc_forms_args']['__latest__']
            else:
                tpl_data['Q'] = []
                tpl_data['conc_persistence_op_id'] = None
        else:
            tpl_data['Q'] = getattr(self.args, 'q')[:]
        tpl_data['num_lines_in_groups'] = len(self._lines_groups)
        tpl_data['lines_groups_numbers'] = tuple(set([v[2] for v in self._lines_groups]))

        if len(self._lines_groups) > 0:
            self.disabled_menu_items += (MainMenu.FILTER, MainMenu.CONCORDANCE('sorting'),
                                         MainMenu.CONCORDANCE('shuffle'), MainMenu.CONCORDANCE('sample'))

    def export_query_data(self) -> Tuple[bool, Dict[str, Any]]:
        """
        Export query data for query_persistence

        Return a 2-tuple with the following elements
            1) a flag specifying whether the query should be stored to user query history
               (please note that query history != stored/persistent query; query history is just a personal
               list of recent queries)
            2) values to be stored as a representation of user's query (here we mean all the data needed
               to reach the current result page including data needed to restore involved query forms).
        """
        if len(self._auto_generated_conc_ops) > 0:
            q_limit = self._auto_generated_conc_ops[0][0]
        else:
            q_limit = len(self.args.q)
        return (
            False,
            dict(
                # we don't want to store all the items from self.args.q in case auto generated
                # operations are present (we will store them individually later).
                user_id=self.session_get('user', 'id'),
                q=self.args.q[:q_limit],
                corpora=self.get_current_aligned_corpora(),
                usesubcorp=getattr(self.args, 'usesubcorp'),
                lines_groups=self._lines_groups.serialize()
            )
        )

    def acknowledge_auto_generated_conc_op(self, q_idx: int, query_form_args: ConcFormArgs) -> None:
        """
        In some cases, KonText automatically (either
        based on user's settings or for an internal reason)
        appends user-editable (which is a different situation
        compared e.g. with aligned corpora where there are
        also auto-added "q" elements but this is hidden from
        user) operations right after the current operation
        in self.args.q.

        E.g. user adds OP1, but we have to add also OP2, OP3
        where all the operations are user-editable (e.g. filters).
        In such case we must add OP1 but also "acknowledge"
        OP2 and OP3.

        Please note that it is expected that these operations
        come right after the query (no matter what q_idx says - it is
        used just to split original encoded query when storing
        the multi-operation as separate entities in query storage).

        Arguments:
        q_idx -- defines where the added operation resides within the q list
        query_form_args -- ConcFormArgs instance
        """
        self._auto_generated_conc_ops.append((q_idx, query_form_args))

    def post_dispatch(self, action_props, result, err_desc):
        super().post_dispatch(action_props, result, err_desc)
        # create and store concordance query key
        if type(result) is dict:
            if action_props.mutates_result:
                next_query_keys, history_ts = self._store_conc_params()
            else:
                next_query_keys = [self._active_q_data.get(
                    'id', None)] if self._active_q_data else []
                history_ts = None
            self.on_conc_store(next_query_keys, history_ts, result)
            self._update_output_with_conc_params(
                next_query_keys[-1] if len(next_query_keys) else None, result)

    def _store_conc_params(self) -> Tuple[List[str], Optional[int]]:
        """
        Stores concordance operation if the query_persistence plugin is installed
        (otherwise nothing is done).

        returns:
        a 2-tuple (
            ID of the stored operation (or the current ID of nothing was stored),
            UNIX timestamp of stored history item (or None)
        """
        with plugins.runtime.QUERY_PERSISTENCE as cp:
            prev_data = self._active_q_data if self._active_q_data is not None else {}
            use_history, curr_data = self.export_query_data()
            ans = [cp.store(self.session_get('user', 'id'),
                            curr_data=curr_data, prev_data=self._active_q_data)]
            history_ts = self._save_query_to_history(ans[0], curr_data) if use_history else None
            lines_groups = prev_data.get('lines_groups', self._lines_groups.serialize())
            for q_idx, op in self._auto_generated_conc_ops:
                prev = dict(id=ans[-1], lines_groups=lines_groups, q=getattr(self.args, 'q')[:q_idx],
                            corpora=self.get_current_aligned_corpora(), usesubcorp=getattr(self.args, 'usesubcorp'),
                            user_id=self.session_get('user', 'id'))
                curr = dict(lines_groups=lines_groups,
                            q=getattr(self.args, 'q')[:q_idx + 1],
                            corpora=self.get_current_aligned_corpora(), usesubcorp=getattr(self.args, 'usesubcorp'),
                            lastop_form=op.to_dict(), user_id=self.session_get('user', 'id'))
                ans.append(cp.store(self.session_get('user', 'id'), curr_data=curr, prev_data=prev))
            return ans, history_ts

    def select_current_aligned_corpora(self, active_only: bool) -> List[str]:
        return self.get_current_aligned_corpora() if active_only else self.get_available_aligned_corpora()

    async def attach_query_params(
            self, tpl_out: Dict[str, Any], query: Optional[QueryFormArgs] = None,
            filter: Optional[FilterFormArgs] = None, sort: Optional[SortFormArgs] = None,
            sample: Optional[SampleFormArgs] = None, shuffle: Optional[ShuffleFormArgs] = None,
            firsthits: Optional[FirstHitsFilterFormArgs] = None) -> None:
        """
        Attach data required by client-side forms which are
        part of the current query pipeline (i.e. initial query, filters,
        sorting, samples,...). If any of query, filter,..., firsthits is provided than
        it is used instead of the default variant of the form.
        """
        corpus_info = await self.get_corpus_info(self.args.corpname)
        tpl_out['metadata_desc'] = corpus_info.metadata.desc
        tpl_out['input_languages'] = {}
        tpl_out['input_languages'][getattr(self.args, 'corpname')] = corpus_info.collator_locale
        if self._active_q_data is not None and 'lastop_form' in self._active_q_data:
            op_key = self._active_q_data['id']
            conc_forms_args = {
<<<<<<< HEAD
                op_key: await build_conc_form_args(
                    self._plugin_ctx, self._active_q_data.get('corpora', []),
                    self._active_q_data['lastop_form'], op_key).to_dict()
=======
                op_key: (await build_conc_form_args(
                    self._plugin_ctx,
                    self._active_q_data.get('corpora', []),
                    self._active_q_data['lastop_form'],
                    op_key
                )).to_dict()
>>>>>>> d7c9d044
            }
        else:
            conc_forms_args = {}
        # Attach new form args added by the current action.
        if len(self._auto_generated_conc_ops) > 0:
            conc_forms_args['__latest__'] = self._auto_generated_conc_ops[-1][1].to_dict()
        elif self._curr_conc_form_args is not None:  # we add main query only iff there are no auto-generated ops
            item_key = '__latest__' if self._curr_conc_form_args.is_persistent else '__new__'
            conc_forms_args[item_key] = self._curr_conc_form_args.to_dict()
        tpl_out['conc_forms_args'] = conc_forms_args

        corpora = self.select_current_aligned_corpora(active_only=True)
        tpl_out['conc_forms_initial_args'] = dict(
            query=query.to_dict() if query is not None else (await QueryFormArgs.create(
                plugin_ctx=self._plugin_ctx, corpora=corpora, persist=False)).to_dict(),
            filter=filter.to_dict() if filter is not None else (await FilterFormArgs.create(
                plugin_ctx=self._plugin_ctx, maincorp=getattr(self.args, 'maincorp') if getattr(
                    self.args, 'maincorp') else getattr(self.args, 'corpname'), persist=False)).to_dict(),
            sort=sort.to_dict() if sort is not None else SortFormArgs(persist=False).to_dict(),
            sample=sample.to_dict() if sample is not None else SampleFormArgs(persist=False).to_dict(),
            shuffle=shuffle.to_dict() if shuffle is not None else ShuffleFormArgs(persist=False).to_dict(),
            firsthits=firsthits.to_dict() if firsthits is not None else FirstHitsFilterFormArgs(
                persist=False, doc_struct=self.corp.get_conf('DOCSTRUCTURE')).to_dict())

    async def attach_aligned_query_params(self, tpl_out: Dict[str, Any]) -> None:
        """
        Adds template data required to generate components for adding/overviewing
        aligned corpora. This is called by individual actions.

        arguments:
        tpl_out -- a dict where exported data is stored
        """
        if self.corp.get_conf('ALIGNED'):
            tpl_out['Aligned'] = []
            if 'input_languages' not in tpl_out:
                tpl_out['input_languages'] = {}
            for al in self.corp.get_conf('ALIGNED').split(','):
                alcorp = self.cm.get_corpus(al)
                corp_info = await self.get_corpus_info(al)

                tpl_out['Aligned'].append(dict(label=alcorp.get_conf('NAME') or al, n=al))

                poslist = []
                for tagset in corp_info.tagsets:
                    if tagset.ident == corp_info.default_tagset:
                        poslist = tagset.pos_category
                        break
                tpl_out['Wposlist_' + al] = [{'n': x.pos, 'v': x.pattern} for x in poslist]
                tpl_out['input_languages'][al] = corp_info.collator_locale

    async def get_structs_and_attrs(self) -> Dict[str, List[StructAttrInfo]]:
        structs_and_attrs: Dict[str, List[StructAttrInfo]] = defaultdict(list)
        attrs = [t for t in self.corp.get_structattrs() if t != '']
        with plugins.runtime.CORPARCH as ca:
            for attr in await ca.get_structattrs_info(self._plugin_ctx, self.corp.corpname, attrs):
                structs_and_attrs[attr.structure_name].append(attr)
        return dict(structs_and_attrs)

    async def add_globals(self, app, action_props, result):
        """
        Fills-in the 'result' parameter (dict or compatible type expected) with parameters need to render
        HTML templates properly.
        It is called after an action is processed but before any output starts
        """
        result = await super().add_globals(app, action_props, result)
        result['structs_and_attrs'] = await self.get_structs_and_attrs()
        result['conc_dashboard_modules'] = settings.get_list('global', 'conc_dashboard_modules')
        conc_args = self.get_mapped_attrs(ConcArgsMapping)
        conc_args['q'] = [q for q in result.get('Q')]
        result['Globals'] = conc_args
        return result

    def apply_viewmode(self, sentence_struct):
        if self.args.viewmode == 'kwic':
            self.args.leftctx = self.args.kwicleftctx
            self.args.rightctx = self.args.kwicrightctx
        elif self.args.viewmode == 'align' and self.args.align:
            self.args.leftctx = 'a,%s' % os.path.basename(self.args.corpname)
            self.args.rightctx = 'a,%s' % os.path.basename(self.args.corpname)
        else:
            self.args.leftctx = self.args.senleftctx_tpl % sentence_struct
            self.args.rightctx = self.args.senrightctx_tpl % sentence_struct

    def _compile_query(self, corpus: str, form: Union[QueryFormArgs, FilterFormArgs]):
        if isinstance(form, QueryFormArgs):
            qtype = form.data.curr_query_types[corpus]
            query = form.data.curr_queries[corpus]
            icase = '' if form.data.curr_qmcase_values[corpus] else '(?i)'
            attr = form.data.curr_default_attr_values[corpus]
            use_regexp = form.data.curr_use_regexp_values[corpus]
            query_parsed = [x for x, _ in form.data.curr_parsed_queries[corpus]]
        else:
            qtype = form.data.query_type
            query = form.data.query
            icase = '' if form.data.qmcase else '(?i)'
            attr = form.data.default_attr
            use_regexp = form.data.use_regexp
            query_parsed = [x for x, _ in form.data.parsed_query]

        if query.strip() == '':
            return None

        def mk_query_val(q):
            if qtype == 'advanced' or use_regexp:
                return q.strip()
            return icase + re_escape(q.strip())

        def stringify_parsed_query(q: List[List[str]]):
            expr = []
            for token_args in q:
                position = []
                for tok_attr, val in token_args:
                    if type(tok_attr) is str:
                        position.append(f'{tok_attr}="{mk_query_val(val)}"')
                    else:
                        position.append('({})'.format(' | '.join(
                            [f'{a2}="{mk_query_val(val)}"' for a2 in tok_attr])))
                expr.append('[' + ' & '.join(position) + ']')
            return ' '.join(expr)

        if qtype == 'simple':
            if query_parsed:
                return stringify_parsed_query(query_parsed)
            else:
                return ' '.join([f'[{attr}="{mk_query_val(part)}"]' for part in query.split(' ')])
        else:
            return re.sub(r'[\n\r]+', ' ', query).strip()

    async def set_first_query(self, corpora: List[str], form: QueryFormArgs, corpus_info: CorpusInfo):

        async def append_form_filter_op(opIdx, attrname, items, ctx, fctxtype):
            filter_args = await ContextFilterArgsConv(self._plugin_ctx, form)(
                corpora[0], attrname, items, ctx, fctxtype)
            self.acknowledge_auto_generated_conc_op(opIdx, filter_args)

        def ctx_to_str(ctx):
            return ' '.join(str(x) for x in ctx)

        async def append_filter(idx: int, attrname, items, ctx, fctxtype) -> int:
            """
            return next idx of a new acknowledged auto-operation idx (to be able to continue
            with appending of other ops). I.e. if the last operation appended
            here has idx = 7 then the returned value will be 8.
            """
            if not items:
                return idx
            if fctxtype == 'any':
                self.args.q.append('P{} [{}]'.format(
                    ctx_to_str(ctx), '|'.join([f'{attrname}="{i}"' for i in items])))
                await append_form_filter_op(idx, attrname, items, ctx, fctxtype)
                return idx + 1
            elif fctxtype == 'none':
                self.args.q.append('N{} [{}]'.format(
                    ctx_to_str(ctx), '|'.join([f'{attrname}="{i}"' for i in items])))
                await append_form_filter_op(idx, attrname, items, ctx, fctxtype)
                return idx + 1
            elif fctxtype == 'all':
                for i, v in enumerate(items):
                    self.args.q.append('P{} [{}="{}"]'.format(ctx_to_str(ctx), attrname, v))
                    await append_form_filter_op(idx + i, attrname, [v], ctx, fctxtype)
                return idx + len(items)

        if 'lemma' in self.corp.get_posattrs():
            lemmaattr = 'lemma'
        else:
            lemmaattr = 'word'

        wposlist = {}
        for tagset in corpus_info.tagsets:
            if tagset.ident == corpus_info.default_tagset:
                wposlist = [{'n': x.pos, 'v': x.pattern} for x in tagset.pos_category]
                break

        if form.data.curr_default_attr_values[corpora[0]]:
            qbase = f'a{form.data.curr_default_attr_values[corpora[0]]},'
        else:
            qbase = 'q'

        texttypes = TextTypeCollector(self.corp, form.data.selected_text_types).get_query()
        if texttypes:
            ttquery = ' '.join([f'within <{attr} {expr} />' for attr, expr in texttypes])
        else:
            ttquery = ''
        par_query = ''
        nopq = []
        for al_corpname in corpora[1:]:
            wnot = '' if form.data.curr_pcq_pos_neg_values[al_corpname] == 'pos' else '!'
            pq = self._compile_query(corpus=al_corpname, form=form)
            if pq:
                par_query += f'within{wnot} {al_corpname}:{pq}'
            if not pq or wnot:
                nopq.append(al_corpname)

        self.args.q = [
            ' '.join(x for x in [qbase + self._compile_query(corpora[0], form), ttquery, par_query] if x)]
        ag_op_idx = 1  # an initial index of auto-generated conc. operations
        ag_op_idx = await append_filter(
            ag_op_idx,
            lemmaattr,
            form.data.fc_lemword.split(),
            (form.data.fc_lemword_wsize[0], form.data.fc_lemword_wsize[1], 1),
            form.data.fc_lemword_type)
        await append_filter(
            ag_op_idx,
            'tag',
            [wposlist.get(t, '') for t in form.data.fc_pos],
            (form.data.fc_pos_wsize[0], form.data.fc_pos_wsize[1], 1),
            form.data.fc_pos_type)

        for al_corpname in corpora[1:]:
            if al_corpname in nopq and not int(form.data.curr_include_empty_values[al_corpname]):
                self.args.q.append('X%s' % al_corpname)
        if len(corpora) > 1:
            self.args.viewmode = 'align'

    @staticmethod
    def create_empty_conc_result_dict() -> Dict[str, Any]:
        """
        Create a minimal concordance result data required by the client-side app to operate properly.
        """
        pagination = dict(lastPage=0, prevPage=None, nextPage=None, firstPage=0)
        return dict(
            Lines=[], CorporaColumns=[], KWICCorps=[], pagination=pagination, Sort_idx=[],
            concsize=0, fullsize=0, sampled_size=0, result_relative_freq=0, result_arf=0,
            result_shuffled=False, finished=True)

    def apply_linegroups(self, conc: KConc):
        """
        Applies user-defined line groups stored via query_persistence
        to the provided concordance instance.
        """
        if self._lines_groups.is_defined():
            for lg in self._lines_groups:
                conc.set_linegroup_at_pos(lg[0], lg[2])
            if self._lines_groups.sorted:
                conclib.sort_line_groups(conc, [x[2] for x in self._lines_groups])

    @property
    def lines_groups(self):
        return self._lines_groups

    @lines_groups.setter
    def lines_groups(self, lg: LinesGroups):
        self._lines_groups = lg

    async def get_speech_segment(self):
        """
        Returns:
            tuple (structname, attr_name)
        """
        segment_str = (await self.get_corpus_info(self.args.corpname)).speech_segment
        if segment_str:
            return tuple(segment_str.split('.'))
        return None

    async def get_conc_sizes(self, conc: KConc):
        i = 1
        concsize = conc.size()
        fullsize = conc.fullsize()
        sampled_size = 0
        while i < len(self.args.q) and not self.args.q[i].startswith('r'):
            i += 1
        if i < len(self.args.q):
            sampled_size = concsize

        for j in range(i + 1, len(self.args.q)):
            if self.args.q[j][0] in ('p', 'n'):
                return dict(concsize=concsize, sampled_size=0, relconcsize=0, fullsize=fullsize,
                            finished=conc.finished())
        if sampled_size:
            orig_conc = await get_conc(
                corp=self.corp, user_id=self.session_get('user', 'id'),
                q=self.args.q[:i], fromp=self.args.fromp, pagesize=self.args.pagesize, asnc=False)
            concsize = orig_conc.size()
            fullsize = orig_conc.fullsize()

        return dict(sampled_size=sampled_size, concsize=concsize,
                    relconcsize=1e6 * fullsize / self.corp.search_size,
                    fullsize=fullsize, finished=conc.finished())

    def concdesc_json(self):
        out_list: List[Dict[str, Any]] = []
        conc_desc = conclib.get_conc_desc(corpus=self.corp, q=self.args.q)

        def nicearg(arg):
            args = arg.split('"')
            niceargs = []
            prev_val = ''
            prev_other = ''
            for i in range(len(args)):
                if i % 2:
                    tmparg = args[i].strip('\\').replace('(?i)', '')
                    if tmparg != prev_val or '|' not in prev_other:
                        niceargs.append(tmparg)
                    prev_val = tmparg
                else:
                    if args[i].startswith('within'):
                        niceargs.append('within')
                    prev_other = args[i]
            return ', '.join(niceargs)

        for o, a, u1, u2, s, opid in conc_desc:
            u2.append(('corpname', self.args.corpname))
            if self.args.usesubcorp:
                u2.append(('usesubcorp', self.args.usesubcorp))
            out_list.append(dict(
                op=o,
                opid=opid,
                arg=a,
                nicearg=nicearg(a),
                tourl=self.urlencode(u2),
                size=s))

        return out_list

    def attach_query_overview(self, out):
        out['query_overview'] = self.concdesc_json()
        if len(out['query_overview']) > 0:
            out['page_title'] = '{0} / {1}'.format(
                self.human_readable_corpname(), out['query_overview'][0].get('nicearg'))

    @staticmethod
    def filter_lines(data, pnfilter):
        def expand(x, n):
            return list(range(x, x + n))

        sel_lines = []
        for item in data:
            sel_lines.append(''.join(['[#%d]' % x2 for x2 in expand(item[0], item[1])]))
        return '%s%s %s %i %s' % (pnfilter, 0, 0, 0, '|'.join(sel_lines))


class ConcPluginCtx(CorpusPluginCtx):
    pass<|MERGE_RESOLUTION|>--- conflicted
+++ resolved
@@ -316,18 +316,12 @@
         if self._active_q_data is not None and 'lastop_form' in self._active_q_data:
             op_key = self._active_q_data['id']
             conc_forms_args = {
-<<<<<<< HEAD
-                op_key: await build_conc_form_args(
-                    self._plugin_ctx, self._active_q_data.get('corpora', []),
-                    self._active_q_data['lastop_form'], op_key).to_dict()
-=======
                 op_key: (await build_conc_form_args(
                     self._plugin_ctx,
                     self._active_q_data.get('corpora', []),
                     self._active_q_data['lastop_form'],
                     op_key
                 )).to_dict()
->>>>>>> d7c9d044
             }
         else:
             conc_forms_args = {}
