--- conflicted
+++ resolved
@@ -1,467 +1,345 @@
-# Copyright (c) 2012 Czech National Corpus
-#
-# This program is free software; you can redistribute it and/or
-# modify it under the terms of the GNU General Public License
-# as published by the Free Software Foundation; version 2
-# dated June, 1991.
-#
-# This program is distributed in the hope that it will be useful,
-# but WITHOUT ANY WARRANTY; without even the implied warranty of
-# MERCHANTABILITY or FITNESS FOR A PARTICULAR PURPOSE.  See the
-# GNU General Public License for more details.
-
-# You should have received a copy of the GNU General Public License
-# along with this program; if not, write to the Free Software
-# Foundation, Inc., 51 Franklin Street, Fifth Floor, Boston, MA  02110-1301, USA.
-
-"""
-This module wraps application's configuration (as specified in config.xml) and provides some additional helper
-methods.
-"""
-import os
-import sys
-from lxml import etree
-
-_conf = {}  # contains parsed data, it should not be accessed directly (use set, get, get_* functions)
-
-auth = None  # authentication module (this is set from the outside)
-
-# This dict defines special parsing of quoted sections. Sections not mentioned there
-# are considered to be lists of key->value pairs (i.e. no complex types).
-conf_parsers = {
-    'corplist': 'parse_corplist',
-    'plugins': 'parse_plugins',
-    'tagsets': None,
-
-<<<<<<< HEAD
-    Parameters
-    ----------
-    q : str
-        input query
-
-    Returns
-    -------
-    query : string
-            formatted query
-    """
-    return {
-        'mysql': q % {'p': '%s'},
-        'sqlite': q % {'p': '?'}
-    }[_conf['database']['adapter']]
-
-
-def create_db_connection():
-    """
-    Opens database connection according to the application setup.
-    MySQL and SQLite database adapters are supported.
-
-    Returns
-    -------
-    connection : object
-                 connection object as provided by selected module
-    """
-    db_adapter = _conf['database']['adapter'].lower()
-    if db_adapter == 'mysql':
-        import MySQLdb
-        return MySQLdb.connect(host=get('database', 'host'), user=get('database', 'username'),
-            passwd=get('database', 'password'), db=get('database', 'name'))
-    elif db_adapter == 'sqlite':
-        import sqlite3
-        return sqlite3.connect(get('database', 'name'))
-=======
-}
-
->>>>>>> 8cec624a
-
-
-def get(section, key=None, default=None):
-    """
-    Gets a configuration value. This function never throws an exception in
-    case it cannot find the required value.
-
-    Parameters
-    ----------
-    section : str
-              name of the section (global, database,...)
-    key : str (optional)
-          name of the configuration value; if omitted then whole section is returned
-    """
-    if key is None and section in _conf:
-        return _conf[section]
-    elif section in _conf and key in _conf[section]:
-        return _conf[section][key]
-    return default
-
-
-def set(section, key, value):
-    """
-    Sets configuration value. Please note that this action is neither
-    persistent nor shared between users/requests.
-    """
-    if not section in _conf:
-        _conf[section] = {}
-    _conf[section][key] = value
-
-
-def get_bool(section, key):
-    """
-    The same as get() but returnparse_pluginss a bool type
-    (True for 'true', '1' values, False for 'false', '0' values)
-    """
-    return {
-        'true': True,
-        '1': True,
-        'false': False,
-        '0': False
-    }[get(section, str(key).lower())]
-
-
-def get_int(section, key):
-    """
-    The same as get() but returns an int type
-    """
-    return int(get(section, key))
-
-
-def custom_prefix(elm):
-    return '' if 'extension-by' not in elm.attrib else '%s:' % elm.attrib['extension-by']
-
-
-def parse_corplist_node(root, data, path='/'):
-    """
-    """
-    if not hasattr(root, 'tag') or not root.tag == 'corplist':
-        return data
-    if root.attrib['title']:
-        path = "%s%s/" % (path, root.attrib['title'])
-    for item in root:
-        if not hasattr(item, 'tag'):
-            continue
-        elif item.tag == 'corplist':
-            parse_corplist_node(item, data, path)
-        elif item.tag == 'corpus':
-            web_url = item.attrib['web'] if 'web' in item.attrib else None
-            sentence_struct = item.attrib['sentence_struct'] if 'sentence_struct' in item.attrib else None
-            num_tag_pos = int(item.attrib['num_tag_pos']) if 'num_tag_pos' in item.attrib else 16
-            data.append({
-                'id': item.attrib['id'].lower(),
-                'path': path,
-                'web': web_url,
-                'sentence_struct': sentence_struct,
-                'num_tag_pos': num_tag_pos
-            })
-
-
-def parse_general_tree(section):
-    ans = {}
-    for item in section:
-        if item.tag is etree.Comment:
-            continue
-        elif item.tag in conf_parsers:
-            node_processor = conf_parsers[item.tag]
-            if node_processor is not None:
-                getattr(sys.modules[__name__], conf_parsers[item.tag])(item)
-            else:
-                pass  # we ignore items with None processor deliberately
-        else:
-            item_id = '%s%s' % (custom_prefix(item), item.tag)
-            if len(item.getchildren()) == 0:
-                ans[item_id] = item.text
-            else:
-                item_list = []
-                for sub_item in item:
-                    item_list.append(sub_item.text)
-                ans[item_id] = tuple(item_list)
-    return ans
-
-
-def parse_plugins(root):
-    global _conf
-
-    _conf['plugins'] = {}
-    for item in root:
-        _conf['plugins'][item.tag] = parse_general_tree(item)
-
-
-def parse_corplist(root):
-    global _conf
-
-    data = []
-    parse_corplist_node(root, data, path='/')
-    _conf['corpora_hierarchy'] = data
-
-
-def parse_config(path):
-    """
-    Parses application configuration XML file. A two-level structure is expected where
-    first level represents sections and second level key->value pairs. It is also possible
-    to have values of list type (e.g. <my_conf_value><item>v1</item><item>v2</item></my_conf_value>)
-
-    There are also specific sections which can be processed by an assigned function (see variable conf_parsers).
-    This can be used to omit some sections too (you just define empty function or set None value in conf_parsers
-    for such section).
-
-    Parameters
-    ----------
-    path : str
-      a file system path to the configuration file
-    """
-    global _conf
-
-    xml = etree.parse(open(path))
-    root = xml.getroot()
-
-    for section in root:
-        if section.tag in conf_parsers:
-            getattr(sys.modules[__name__], conf_parsers[section.tag])(section)
-        else:
-            section_id = '%s%s' % (custom_prefix(section), section.tag)
-            _conf[section_id] = parse_general_tree(section)
-
-
-def load(conf_path='../config.xml'):
-    """
-    Loads application's configuration from provided file
-
-    Parameters
-    ----------
-    auth_handler : object
-    conf_path : str, optional (default is 'config.xml')
-      path to the configuration XML file. This value can be
-      overridden by an environment variable BONITO_CONF_PATH
-    """
-    if 'BONITO_CONF_PATH' in os.environ:
-        conf_path = os.environ['BONITO_CONF_PATH']
-    parse_config(conf_path)
-
-    if get('corpora', 'manatee_registry'):
-        os.environ['MANATEE_REGISTRY'] = get('corpora', 'manatee_registry')
-    set('session', 'conf_path', conf_path)
-
-
-def get_corpus_info(corp_name):
-    """
-    Returns an information related to provided corpus name and contained within
-    the configuration XML file (i.e. not the data from the registry file). It is
-    able to handle names containing the '/' character.
-
-    Parameters
-    ----------
-    corp_name : str, name of the corpus
-
-    Returns
-    -------
-    a dictionary containing following keys:
-    path, web
-    or None if no such item is found
-    """
-    tmp = corp_name.split('/')
-    if len(tmp) > 1:
-        corp_name = tmp[1]
-    else:
-        corp_name = tmp[0]
-    for item in _conf['corpora_hierarchy']:
-        if item['id'].lower() == corp_name.lower():
-            return item
-    return None
-
-
-def get_default_corpus(corplist):
-    """
-    Returns name of the default corpus to be offered to a user. Select first
-    corpus from the list which is conform with user's access rights
-
-    Parameters
-    ----------
-    corplist : list or tuple of str
-      list of corpora names
-
-    Returns
-    -------
-    str
-      name of the corpus to be used as a default one
-    """
-    default_corp_list = get('corpora', 'default_corpora')
-    if get_bool('corpora', 'use_db_whitelist'):
-        for item in default_corp_list:
-            if item in corplist:
-                return item
-        return None
-    else:
-        return get('corpora', 'default_corpora')[0]
-
-
-<<<<<<< HEAD
-def create_salt(length=2):
-    """
-    """
-    import random
-    salt_chars = "qwertyuiopasdfghjklzxcvbnmQWERTYUIOPASDFGHJKLZXCVBNM"
-    return ''.join([salt_chars[random.randint(0, len(salt_chars) - 1)] for i in range(length)])
-
-
-def get_user_data():
-    """
-    """
-    cols = ('pass', 'corplist')
-    conn = create_db_connection()
-    cursor = conn.cursor()
-    cursor.execute(fq("SELECT %s FROM user WHERE user = %%(p)s" % ','.join(cols)), (_user,))
-    row = cursor.fetchone()
-    cursor.close()
-    conn.close()
-    return dict(zip(cols, row))
-
-
-def update_user_password(password):
-    """
-    Updates current (see the _user variable) user's password.
-    There is no need to hash/encrypt the password - function does it automatically.
-    """
-    import crypt
-
-    hashed_pass = crypt.crypt(password, create_salt())
-    conn = create_db_connection()
-    cursor = conn.cursor()
-    ans = cursor.execute(fq("UPDATE user SET pass = %(p)s WHERE user = %(p)s"), (hashed_pass, _user,))
-    cursor.close()
-    conn.commit()
-    conn.close()
-    return ans
-
-
-def get_corplist():
-    """
-    Fetches list of available corpora according to provided user
-
-    Returns
-    -------
-    list
-      list of corpora names (sorted alphabetically) available to current user (specified in the _user variable)
-    """
-    global _corplist
-
-    if _corplist is None:
-        conn = create_db_connection()
-        cursor = conn.cursor()
-        cursor.execute(fq("SELECT uc.name FROM user_corpus AS uc JOIN user AS un ON uc.user_id = un.id "
-                          " WHERE un.user = %(p)s"),  (_user, ))
-        rows = cursor.fetchall()
-        if len(rows) > 0:
-            cursor.close()
-            conn.close()
-            corpora = [row[0] for row in rows]
-        else:
-            corpora = []
-
-        corpora.sort()
-        _corplist = corpora
-    return _corplist
-
-
-def user_has_access_to(corpname):
-    """
-    Tests whether the current user has access to provided corpus name
-    """
-    return corpname in get_corplist() or not get_bool('corpora', 'use_db_whitelist')
-
-
-def user_is_administrator():
-    """
-    Tests whether the current user's name belongs to the 'administrators' group
-    """
-    return _user in get('global', 'administrators')
-
-
-=======
->>>>>>> 8cec624a
-def is_debug_mode():
-    """
-    Returns True if the application is in 'debugging mode'
-    (which leads to more detailed error messages etc.).
-    Otherwise it returns False.
-    """
-    value = get('global', 'debug')
-    return value is not None and value.lower() in ('true', '1')
-
-
-def has_configured_speech(corpus):
-    """
-    Tests whether the provided corpus contains
-    structural attributes compatible with current application's configuration
-    (e.g. corpus contains structural attribute seg.id and the configuration INI
-    file contains line speech_segment_struct_attr = seg.id).
-
-    Parameters
-    ----------
-    corpus : manatee.Corpus
-      corpus object we want to test
-    """
-    return get('corpora', 'speech_segment_struct_attr') in corpus.get_conf('STRUCTATTRLIST').split(',')
-
-
-def get_speech_structure():
-    """
-    Returns name of the structure configured as a 'speech' delimiter
-    """
-    return get('corpora', 'speech_segment_struct_attr').split('.')[0]
-
-
-def create_speech_url(corpus_name, speech_id):
-    """
-    Builds a URL string to the provided speech_id and corpus_name
-    """
-    speech_url = get('corpora', 'speech_data_url')
-    if speech_url[-1] != '/':
-        speech_url += '/'
-    if '@SERVER_NAME' in speech_url:
-        speech_url = speech_url.replace('@SERVER_NAME', '%s') % os.getenv('SERVER_NAME')
-    return "%s%s/%s" % (speech_url, corpus_name, speech_id)
-
-
-def get_uri_scheme_name():
-    if os.getenv('SCRIPT_URI').startswith('https'):
-        return 'https'
-    elif os.getenv('SCRIPT_URI').startswith('http'):
-        return 'http'
-    else:
-        return ''
-
-
-def get_root_url():
-    """
-    Returns root URL of the application
-    """
-    path = os.getenv('SCRIPT_URL')[:os.getenv('SCRIPT_URL').rindex('/')]
-    return '%s://%s%s/' % (get_uri_scheme_name(), os.getenv('SERVER_NAME'), path)
-
-
-def supports_password_change():
-    req_functions = ('validate_password', 'validate_new_password', 'get_required_password_properties',
-                     'update_user_password')
-    for item in req_functions:
-        if not hasattr(auth, item) or not hasattr(getattr(auth, item), '__call__'):
-            return False
-    return True
-
-if __name__ == '__main__':
-    import sys
-
-    if len(sys.argv) > 1:
-        parse_config(sys.argv[1])
-        corplist = _conf['corpora_hierarchy']
-        del(_conf['corpora_hierarchy'])
-        for block in _conf:
-            print('\n[%s]' % block)
-            for key in _conf[block]:
-                if type(key) == str:
-                    if key.find('passw') == -1:
-                        value = _conf[block][key]
-                    else:
-                        value = '******'
-                    print('%s: %s' % (key, value))
-        print('\n[corpora hierarchy]')
-        for item in corplist:
-            print('%s%s' % (item['path'], item['id']))
-    else:
-        print('No config XML specified')
+# Copyright (c) 2012 Czech National Corpus
+#
+# This program is free software; you can redistribute it and/or
+# modify it under the terms of the GNU General Public License
+# as published by the Free Software Foundation; version 2
+# dated June, 1991.
+#
+# This program is distributed in the hope that it will be useful,
+# but WITHOUT ANY WARRANTY; without even the implied warranty of
+# MERCHANTABILITY or FITNESS FOR A PARTICULAR PURPOSE.  See the
+# GNU General Public License for more details.
+
+# You should have received a copy of the GNU General Public License
+# along with this program; if not, write to the Free Software
+# Foundation, Inc., 51 Franklin Street, Fifth Floor, Boston, MA  02110-1301, USA.
+
+"""
+This module wraps application's configuration (as specified in config.xml) and provides some additional helper
+methods.
+"""
+import os
+import sys
+from lxml import etree
+
+_conf = {}  # contains parsed data, it should not be accessed directly (use set, get, get_* functions)
+
+auth = None  # authentication module (this is set from the outside)
+
+# This dict defines special parsing of quoted sections. Sections not mentioned there
+# are considered to be lists of key->value pairs (i.e. no complex types).
+conf_parsers = {
+    'corplist': 'parse_corplist',
+    'plugins': 'parse_plugins',
+    'tagsets': None,
+
+}
+
+
+def get(section, key=None, default=None):
+    """
+    Gets a configuration value. This function never throws an exception in
+    case it cannot find the required value.
+
+    Parameters
+    ----------
+    section : str
+              name of the section (global, database,...)
+    key : str (optional)
+          name of the configuration value; if omitted then whole section is returned
+    """
+    if key is None and section in _conf:
+        return _conf[section]
+    elif section in _conf and key in _conf[section]:
+        return _conf[section][key]
+    return default
+
+
+def set(section, key, value):
+    """
+    Sets configuration value. Please note that this action is neither
+    persistent nor shared between users/requests.
+    """
+    if not section in _conf:
+        _conf[section] = {}
+    _conf[section][key] = value
+
+
+def get_bool(section, key):
+    """
+    The same as get() but returnparse_pluginss a bool type
+    (True for 'true', '1' values, False for 'false', '0' values)
+    """
+    return {
+        'true': True,
+        '1': True,
+        'false': False,
+        '0': False
+    }[get(section, str(key).lower())]
+
+
+def get_int(section, key):
+    """
+    The same as get() but returns an int type
+    """
+    return int(get(section, key))
+
+
+def custom_prefix(elm):
+    return '' if 'extension-by' not in elm.attrib else '%s:' % elm.attrib['extension-by']
+
+
+def parse_corplist_node(root, data, path='/'):
+    """
+    """
+    if not hasattr(root, 'tag') or not root.tag == 'corplist':
+        return data
+    if root.attrib['title']:
+        path = "%s%s/" % (path, root.attrib['title'])
+    for item in root:
+        if not hasattr(item, 'tag'):
+            continue
+        elif item.tag == 'corplist':
+            parse_corplist_node(item, data, path)
+        elif item.tag == 'corpus':
+            web_url = item.attrib['web'] if 'web' in item.attrib else None
+            sentence_struct = item.attrib['sentence_struct'] if 'sentence_struct' in item.attrib else None
+            num_tag_pos = int(item.attrib['num_tag_pos']) if 'num_tag_pos' in item.attrib else 16
+            data.append({
+                'id': item.attrib['id'].lower(),
+                'path': path,
+                'web': web_url,
+                'sentence_struct': sentence_struct,
+                'num_tag_pos': num_tag_pos
+            })
+
+
+def parse_general_tree(section):
+    ans = {}
+    for item in section:
+        if item.tag is etree.Comment:
+            continue
+        elif item.tag in conf_parsers:
+            node_processor = conf_parsers[item.tag]
+            if node_processor is not None:
+                getattr(sys.modules[__name__], conf_parsers[item.tag])(item)
+            else:
+                pass  # we ignore items with None processor deliberately
+        else:
+            item_id = '%s%s' % (custom_prefix(item), item.tag)
+            if len(item.getchildren()) == 0:
+                ans[item_id] = item.text
+            else:
+                item_list = []
+                for sub_item in item:
+                    item_list.append(sub_item.text)
+                ans[item_id] = tuple(item_list)
+    return ans
+
+
+def parse_plugins(root):
+    global _conf
+
+    _conf['plugins'] = {}
+    for item in root:
+        _conf['plugins'][item.tag] = parse_general_tree(item)
+
+
+def parse_corplist(root):
+    global _conf
+
+    data = []
+    parse_corplist_node(root, data, path='/')
+    _conf['corpora_hierarchy'] = data
+
+
+def parse_config(path):
+    """
+    Parses application configuration XML file. A two-level structure is expected where
+    first level represents sections and second level key->value pairs. It is also possible
+    to have values of list type (e.g. <my_conf_value><item>v1</item><item>v2</item></my_conf_value>)
+
+    There are also specific sections which can be processed by an assigned function (see variable conf_parsers).
+    This can be used to omit some sections too (you just define empty function or set None value in conf_parsers
+    for such section).
+
+    Parameters
+    ----------
+    path : str
+      a file system path to the configuration file
+    """
+    global _conf
+
+    xml = etree.parse(open(path))
+    root = xml.getroot()
+
+    for section in root:
+        if section.tag in conf_parsers:
+            getattr(sys.modules[__name__], conf_parsers[section.tag])(section)
+        else:
+            section_id = '%s%s' % (custom_prefix(section), section.tag)
+            _conf[section_id] = parse_general_tree(section)
+
+
+def load(conf_path='../config.xml'):
+    """
+    Loads application's configuration from provided file
+
+    Parameters
+    ----------
+    auth_handler : object
+    conf_path : str, optional (default is 'config.xml')
+      path to the configuration XML file. This value can be
+      overridden by an environment variable BONITO_CONF_PATH
+    """
+    if 'BONITO_CONF_PATH' in os.environ:
+        conf_path = os.environ['BONITO_CONF_PATH']
+    parse_config(conf_path)
+
+    if get('corpora', 'manatee_registry'):
+        os.environ['MANATEE_REGISTRY'] = get('corpora', 'manatee_registry')
+    set('session', 'conf_path', conf_path)
+
+
+def get_corpus_info(corp_name):
+    """
+    Returns an information related to provided corpus name and contained within
+    the configuration XML file (i.e. not the data from the registry file). It is
+    able to handle names containing the '/' character.
+
+    Parameters
+    ----------
+    corp_name : str, name of the corpus
+
+    Returns
+    -------
+    a dictionary containing following keys:
+    path, web
+    or None if no such item is found
+    """
+    tmp = corp_name.split('/')
+    if len(tmp) > 1:
+        corp_name = tmp[1]
+    else:
+        corp_name = tmp[0]
+    for item in _conf['corpora_hierarchy']:
+        if item['id'].lower() == corp_name.lower():
+            return item
+    return None
+
+
+def get_default_corpus(corplist):
+    """
+    Returns name of the default corpus to be offered to a user. Select first
+    corpus from the list which is conform with user's access rights
+
+    Parameters
+    ----------
+    corplist : list or tuple of str
+      list of corpora names
+
+    Returns
+    -------
+    str
+      name of the corpus to be used as a default one
+    """
+    default_corp_list = get('corpora', 'default_corpora')
+    if get_bool('corpora', 'use_db_whitelist'):
+        for item in default_corp_list:
+            if item in corplist:
+                return item
+        return None
+    else:
+        return get('corpora', 'default_corpora')[0]
+
+
+def is_debug_mode():
+    """
+    Returns True if the application is in 'debugging mode'
+    (which leads to more detailed error messages etc.).
+    Otherwise it returns False.
+    """
+    value = get('global', 'debug')
+    return value is not None and value.lower() in ('true', '1')
+
+
+def has_configured_speech(corpus):
+    """
+    Tests whether the provided corpus contains
+    structural attributes compatible with current application's configuration
+    (e.g. corpus contains structural attribute seg.id and the configuration INI
+    file contains line speech_segment_struct_attr = seg.id).
+
+    Parameters
+    ----------
+    corpus : manatee.Corpus
+      corpus object we want to test
+    """
+    return get('corpora', 'speech_segment_struct_attr') in corpus.get_conf('STRUCTATTRLIST').split(',')
+
+
+def get_speech_structure():
+    """
+    Returns name of the structure configured as a 'speech' delimiter
+    """
+    return get('corpora', 'speech_segment_struct_attr').split('.')[0]
+
+
+def create_speech_url(corpus_name, speech_id):
+    """
+    Builds a URL string to the provided speech_id and corpus_name
+    """
+    speech_url = get('corpora', 'speech_data_url')
+    if speech_url[-1] != '/':
+        speech_url += '/'
+    if '@SERVER_NAME' in speech_url:
+        speech_url = speech_url.replace('@SERVER_NAME', '%s') % os.getenv('SERVER_NAME')
+    return "%s%s/%s" % (speech_url, corpus_name, speech_id)
+
+
+def get_uri_scheme_name():
+    if os.getenv('SCRIPT_URI').startswith('https'):
+        return 'https'
+    elif os.getenv('SCRIPT_URI').startswith('http'):
+        return 'http'
+    else:
+        return ''
+
+
+def get_root_url():
+    """
+    Returns root URL of the application
+    """
+    path = os.getenv('SCRIPT_URL')[:os.getenv('SCRIPT_URL').rindex('/')]
+    return '%s://%s%s/' % (get_uri_scheme_name(), os.getenv('SERVER_NAME'), path)
+
+
+def supports_password_change():
+    req_functions = ('validate_password', 'validate_new_password', 'get_required_password_properties',
+                     'update_user_password')
+    for item in req_functions:
+        if not hasattr(auth, item) or not hasattr(getattr(auth, item), '__call__'):
+            return False
+    return True
+
+if __name__ == '__main__':
+    import sys
+
+    if len(sys.argv) > 1:
+        parse_config(sys.argv[1])
+        corplist = _conf['corpora_hierarchy']
+        del(_conf['corpora_hierarchy'])
+        for block in _conf:
+            print('\n[%s]' % block)
+            for key in _conf[block]:
+                if type(key) == str:
+                    if key.find('passw') == -1:
+                        value = _conf[block][key]
+                    else:
+                        value = '******'
+                    print('%s: %s' % (key, value))
+        print('\n[corpora hierarchy]')
+        for item in corplist:
+            print('%s%s' % (item['path'], item['id']))
+    else:
+        print('No config XML specified')