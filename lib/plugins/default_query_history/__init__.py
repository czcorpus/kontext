# Copyright (c) 2013 Charles University in Prague, Faculty of Arts,
#                    Institute of the Czech National Corpus
# Copyright (c) 2013 Tomas Machalek <tomas.machalek@gmail.com>
#
# This program is free software; you can redistribute it and/or
# modify it under the terms of the GNU General Public License
# as published by the Free Software Foundation; version 2
# dated June, 1991.
#
# This program is distributed in the hope that it will be useful,
# but WITHOUT ANY WARRANTY; without even the implied warranty of
# MERCHANTABILITY or FITNESS FOR A PARTICULAR PURPOSE.  See the
# GNU General Public License for more details.

"""
A plugin providing a history for user's queries for services such as 'query history'.

Required config.xml/plugins entries: please see config.rng
"""

import logging
import random
import time
from datetime import datetime
from typing import Dict, Tuple

import plugins
from corplib.fallback import EmptyCorpus
from manatee import Corpus
from plugin_types.auth import AbstractAuth
from plugin_types.general_storage import KeyValueStorage
from plugin_types.query_history import AbstractQueryHistory
from plugin_types.query_persistence import AbstractQueryPersistence
from plugins import inject


class CorpusCache:

    def __init__(self, corpus_factory):
        self._cf = corpus_factory
        self._corpora = {}

    async def corpus(self, cname: str) -> Corpus:
        if not cname:
            return EmptyCorpus()
        if cname not in self._corpora:
            self._corpora[cname] = await self._cf.get_corpus(cname)
        return self._corpora[cname]


class QueryHistory(AbstractQueryHistory):

    # we define a 10% chance that on write there will be a check for old records
    PROB_DELETE_OLD_RECORDS = 0.1

    DEFAULT_TTL_DAYS = 10

    def __init__(self, conf, db: KeyValueStorage, query_persistence: AbstractQueryPersistence, auth: AbstractAuth):
        """
        arguments:
        conf -- the 'settings' module (or some compatible object)
        db -- default_db history backend
        """
        tmp = conf.get('plugins', 'query_history').get('ttl_days', None)
        if tmp:
            self.ttl_days = int(tmp)
        else:
            self.ttl_days = self.DEFAULT_TTL_DAYS
            logging.getLogger(__name__).warning(
                'QueryHistory - ttl_days not set, using default value {0} day(s) for query history records'.format(
                    self.ttl_days))
        self.db = db
        self._query_persistence: AbstractQueryPersistence = query_persistence
        self._auth: AbstractAuth = auth
        self._page_num_records = int(conf.get('plugins', 'query_history')['page_num_records'])

    def _current_timestamp(self):
        return int(time.time())

    def _mk_key(self, user_id):
        return f'query_history:user:{user_id}'

    def _mk_tmp_key(self, user_id):
        return f'query_history:user:{user_id}:new'

    async def store(self, user_id, query_id, q_supertype):
        """
        stores information about a query; from time
        to time also check remove too old records

        arguments:
        see the super class
        """
        ts = self._current_timestamp()
        item = dict(created=ts, query_id=query_id, name=None, q_supertype=q_supertype)
        await self.db.list_append(self._mk_key(user_id), item)
        if random.random() < QueryHistory.PROB_DELETE_OLD_RECORDS:
            await self._delete_old_records(user_id)
        return ts

    async def make_persistent(self, user_id, query_id, q_supertype, created, name):
        k = self._mk_key(user_id)
        data = await self.db.list_get(k)
        last_match_idx = -1
        for i, item in enumerate(data):
            if item.get('query_id') == query_id:
                last_match_idx = i
                if item.get('created') == created:
                    break
        if last_match_idx > -1:
            data[last_match_idx]['name'] = name
            await self.db.list_set(k, last_match_idx, data[last_match_idx])
            await self._query_persistence.archive(user_id, query_id)
        else:
            ts = self._current_timestamp()
            item = dict(created=ts, query_id=query_id, name=name, q_supertype=q_supertype)
            await self.db.list_append(self._mk_key(user_id), item)
        return True

    async def make_transient(self, user_id, query_id, created, name):
        k = self._mk_key(user_id)
        data = await self.db.list_get(k)
        for i, item in enumerate(data):
            if item.get('query_id', None) == query_id and item.get('created') == created and item.get('name') == name:
                item['name'] = None
                await self.db.list_set(k, i, item)
                return True
        return False

    async def delete(self, user_id, query_id, created):
        k = self._mk_key(user_id)
        data = await self.db.list_get(k)
        await self.db.remove(k)
        deleted = 0
        for item in data:
            if item.get('query_id') != query_id or item.get('created', 0) != created:
                await self.db.list_append(k, item)
            else:
                deleted += 1
        return deleted

    async def _is_paired_with_conc(self, data) -> bool:
        q_id = data['query_id']
        return await self._query_persistence.open(q_id) is not None

    async def _merge_conc_data(self, data):
        async def extract_id(item_id: str, item_data: Dict) -> Tuple[str, Dict]: return item_id, item_data
        q_id = data['query_id']
        edata = await self._query_persistence.open(q_id)
<<<<<<< HEAD

        form_type = edata.get('lastop_form', {}).get('form_type', None)
        if form_type not in ('query', 'filter'):
            logging.getLogger(__name__).warning(f'Fixing broken query history record {q_id} of invalid type {form_type}')
            ops = await self._query_persistence.map_pipeline_ops(q_id, extract_id)
            lastop_qid = q_id
            q_id, edata = ops[0]
            edata['lastop_query_id'] = lastop_qid
=======
        if edata:
            form_type = edata.get('lastop_form', {}).get('form_type', None)
            if form_type not in ('query', 'filter'):
                logging.getLogger(__name__).warning(
                    f'Fixing broken query history record {q_id} of invalid type {form_type}')
                ops = await self._query_persistence.map_pipeline_ops(q_id, extract_id)
                q_id, edata = ops[0]
>>>>>>> a25f1f50

        def get_ac_val(data, name, corp): return data[name][corp] if name in data else None

        if edata and 'lastop_form' in edata:
            ans = {}
            ans.update(data)
            form_data = edata['lastop_form']
            main_corp = edata['corpora'][0]
            if form_data['form_type'] == 'query':
                ans['query_type'] = form_data['curr_query_types'][main_corp]
                ans['query'] = form_data['curr_queries'][main_corp]
                ans['corpname'] = main_corp
                ans['subcorpname'] = edata['usesubcorp']
                ans['default_attr'] = form_data['curr_default_attr_values'][main_corp]
                ans['lpos'] = form_data['curr_lpos_values'][main_corp]
                ans['qmcase'] = form_data['curr_qmcase_values'][main_corp]
                ans['pcq_pos_neg'] = form_data['curr_pcq_pos_neg_values'][main_corp]
                ans['selected_text_types'] = form_data.get('selected_text_types', {})
                ans['aligned'] = []
                for aitem in edata['corpora'][1:]:
                    ans['aligned'].append(dict(
                        corpname=aitem,
                        query=form_data['curr_queries'].get(aitem),
                        query_type=form_data['curr_query_types'].get(aitem),
                        default_attr=form_data['curr_default_attr_values'].get(aitem),
                        lpos=form_data['curr_lpos_values'].get(aitem),
                        qmcase=form_data['curr_qmcase_values'].get(aitem),
                        pcq_pos_neg=form_data['curr_pcq_pos_neg_values'].get(aitem),
                        include_empty=get_ac_val(form_data, 'curr_include_empty_values', aitem)))
            elif form_data['form_type'] == 'filter':
                ans.update(form_data)
                ans['corpname'] = main_corp
                ans['subcorpname'] = edata['usesubcorp']
                ans['aligned'] = []
                ans['selected_text_types'] = {}
            return ans
        else:
            return None   # persistent result not available

    async def get_user_queries(
            self, user_id, corpus_factory, from_date=None, to_date=None, q_supertype=None, corpname=None,
            archived_only=False, offset=0, limit=None):
        """
        Returns list of queries of a specific user.

        arguments:
        see the super-class
        """
        def matches_corp_prop(data, prop_name, value):
            if data.get(prop_name, None) == value:
                return True
            for aligned in data.get('aligned', []):
                if aligned[prop_name] == value:
                    return True
            return False

        data = await self.db.list_get(self._mk_key(user_id))
        if limit is None:
            limit = len(data)
        data = list(reversed(data))[offset:(offset + limit)]
        full_data = []

        corpora = CorpusCache(corpus_factory)
        for item in data:
            if 'query_id' in item:
                item_qs = item.get('q_supertype', item.get('qtype'))
                item['q_supertype'] = item_qs  # upgrade possible deprecated qtype
                if item_qs is None or item_qs == 'conc':
                    tmp = await self._merge_conc_data(item)
                    if not tmp:
                        continue
                    tmp['human_corpname'] = (await corpora.corpus(
                        tmp['corpname'])).get_conf('NAME')
                    for ac in tmp['aligned']:
                        ac['human_corpname'] = (await corpora.corpus(
                            ac['corpname'])).get_conf('NAME')
                    full_data.append(tmp)
                elif item_qs == 'pquery':
                    stored = await self._query_persistence.open(item['query_id'])
                    if not stored:
                        continue
                    tmp = {'corpname': stored['corpora'][0], 'aligned': []}
                    tmp['human_corpname'] = (await corpora.corpus(
                        tmp['corpname'])).get_conf('NAME')
                    q_join = []

                    for q in stored.get('form', {}).get('conc_ids', []):
                        stored_q = await self._query_persistence.open(q)
                        if stored_q is None:
                            logging.getLogger(__name__).warning(
                                'Missing conc for pquery: {}'.format(q))
                        else:
                            for qs in stored_q.get('lastop_form', {}).get('curr_queries', {}).values():
                                q_join.append(f'{{ {qs} }}')
                    q_subset = stored.get('form', {}).get('conc_subset_complements', None)
                    if q_subset is not None:
                        for q in q_subset.get('conc_ids', []):
                            max_ratio = q_subset.get('max_non_matching_ratio', 0)
                            stored_q = await self._query_persistence.open(q)
                            if stored_q is None or 'query' not in stored_q.get('lastop_form', {}).get('form_type'):
                                logging.getLogger(__name__).warning(
                                    'Missing conc for pquery subset: {}'.format(q))
                            else:
                                query = stored_q['lastop_form']['curr_queries'][tmp['corpname']]
                                q_join.append(f'!{max_ratio if max_ratio else ""}{{ {query} }}')

                    q_superset = stored.get('form', {}).get('conc_superset', None)
                    if q_superset is not None:
                        max_ratio = q_superset.get('max_non_matching_ratio', 0)
                        stored_q = await self._query_persistence.open(q_superset['conc_id'])
                        if stored_q is None or 'query' not in stored_q.get('lastop_form', {}).get('form_type'):
                            logging.getLogger(__name__).warning(
                                'Missing conc for pquery superset: {}'.format(q_superset['conc_id']))
                        else:
                            query = stored_q['lastop_form']['curr_queries'][tmp['corpname']]
                            q_join.append(f'?{max_ratio if max_ratio else ""}{{ {query} }}')

                    tmp['query'] = ' && '.join(q_join)
                    tmp.update(item)
                    tmp.update(stored)
                    full_data.append(tmp)
                elif item_qs == 'wlist':
                    stored = await self._query_persistence.open(item['query_id'])
                    if not stored:
                        continue
                    tmp = dict(
                        corpname=stored['corpora'][0],
                        aligned=[],
                        human_corpname=(await corpora.corpus(
                            stored['corpora'][0])).get_conf('NAME'),
                        query=stored.get('form', {}).get('wlpat'),
                        pfilter_words=stored['form']['pfilter_words'],
                        nfilter_words=stored['form']['nfilter_words'])
                    tmp.update(item)
                    tmp.update(stored)
                    full_data.append(tmp)

            else:
                # deprecated type of record (this will vanish soon as there
                # are no persistent history records based on the old format)
                tmp = {}
                tmp.update(item)
                tmp['default_attr'] = None
                tmp['lpos'] = None
                tmp['qmcase'] = None
                tmp['pcq_pos_neg'] = None
                tmp['include_empty'] = None
                tmp['selected_text_types'] = {}
                tmp['aligned'] = []
                tmp['name'] = None
                full_data.append(tmp)
        if from_date:
            from_date = [int(d) for d in from_date.split('-')]
            from_date = time.mktime(
                datetime(from_date[0], from_date[1], from_date[2], 0, 0, 0).timetuple())
            full_data = [x for x in full_data if x['created'] >= from_date]

        if to_date:
            to_date = [int(d) for d in to_date.split('-')]
            to_date = time.mktime(
                datetime(to_date[0], to_date[1], to_date[2], 23, 59, 59).timetuple())
            full_data = [x for x in full_data if x['created'] <= to_date]

        if q_supertype:
            full_data = [x for x in full_data if x.get('q_supertype') == q_supertype]

        if corpname:
            full_data = [x for x in full_data if matches_corp_prop(
                x, 'corpname', corpname)]

        if archived_only:
            full_data = [x for x in full_data if x.get('name', None) is not None]

        for i, item in enumerate(full_data):
            item['idx'] = offset + i

        return full_data

    async def _delete_old_records(self, user_id):
        """
        Deletes records older than ttl_days. Named records are
        kept intact.
        """
        data_key = self._mk_key(user_id)
        curr_data = await self.db.list_get(data_key)
        tmp_key = self._mk_tmp_key(user_id)
        await self.db.remove(tmp_key)
        curr_time = time.time()
        new_list = []
        for item in curr_data:
            if item.get('name', None) is not None:
                if await self._is_paired_with_conc(item):
                    new_list.append(item)
                else:
                    logging.getLogger(__name__).warning(
                        'Removed unpaired named query {0} of concordance {1}.'.format(item['name'],
                                                                                      item['query_id']))
            elif int(curr_time - item.get('created', 0)) / 86400 < self.ttl_days:
                new_list.append(item)
        for item in new_list:
            await self.db.list_append(tmp_key, item)
        await self.db.rename(tmp_key, data_key)

    async def export(self, plugin_ctx):
        return {'page_num_records': self._page_num_records}


@inject(plugins.runtime.DB, plugins.runtime.QUERY_PERSISTENCE, plugins.runtime.AUTH)
def create_instance(settings, db: KeyValueStorage, query_persistence: AbstractQueryPersistence, auth: AbstractAuth):
    """
    arguments:
    settings -- the settings.py module
    db -- a 'db' plugin implementation
    """
    return QueryHistory(settings, db, query_persistence, auth)<|MERGE_RESOLUTION|>--- conflicted
+++ resolved
@@ -147,25 +147,15 @@
         async def extract_id(item_id: str, item_data: Dict) -> Tuple[str, Dict]: return item_id, item_data
         q_id = data['query_id']
         edata = await self._query_persistence.open(q_id)
-<<<<<<< HEAD
-
-        form_type = edata.get('lastop_form', {}).get('form_type', None)
-        if form_type not in ('query', 'filter'):
-            logging.getLogger(__name__).warning(f'Fixing broken query history record {q_id} of invalid type {form_type}')
-            ops = await self._query_persistence.map_pipeline_ops(q_id, extract_id)
-            lastop_qid = q_id
-            q_id, edata = ops[0]
-            edata['lastop_query_id'] = lastop_qid
-=======
         if edata:
             form_type = edata.get('lastop_form', {}).get('form_type', None)
             if form_type not in ('query', 'filter'):
-                logging.getLogger(__name__).warning(
-                    f'Fixing broken query history record {q_id} of invalid type {form_type}')
+                logging.getLogger(__name__).warning(f'Fixing broken query history record {q_id} of invalid type {form_type}')
                 ops = await self._query_persistence.map_pipeline_ops(q_id, extract_id)
+                lastop_qid = q_id
                 q_id, edata = ops[0]
->>>>>>> a25f1f50
-
+                edata['lastop_query_id'] = lastop_qid
+                
         def get_ac_val(data, name, corp): return data[name][corp] if name in data else None
 
         if edata and 'lastop_form' in edata:
