--- conflicted
+++ resolved
@@ -217,11 +217,7 @@
 
         if prev_data is None or records_differ(curr_data, prev_data):
             if prev_data is not None:
-<<<<<<< HEAD
-                curr_data['prev_id'] = prev_data['id']
-=======
                 curr_data['prev_id'] = prev_data[ID_KEY]
->>>>>>> e0d164d9
             data_id = generate_idempotent_id(curr_data)
             curr_data[ID_KEY] = data_id
             curr_data[PERSIST_LEVEL_KEY] = self._get_persist_level_for(user_id)
