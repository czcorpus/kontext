# Copyright (c) 2022 Institute of the Czech National Corpus
#
# This program is free software; you can redistribute it and/or
# modify it under the terms of the GNU General Public License
# as published by the Free Software Foundation; version 2
# dated June, 1991.
#
# This program is distributed in the hope that it will be useful,
# but WITHOUT ANY WARRANTY; without even the implied warranty of
# MERCHANTABILITY or FITNESS FOR A PARTICULAR PURPOSE.  See the
# GNU General Public License for more details.

"""
This is the 6-generation of UCNK-specific authentication module.
The main difference between this version and the previous (5) is:

1) adoption of async/await for IO operations (aiohttp in this case)
2) access rights for a new entity "kontext_parallel_corpus" which
   groups mutually aligned corpora

The key principle remains the same in this version:
All the authentication operations are left on an external
HTTP service accessed via an internal network.
Once the service receives a specific cookie-stored token,
it returns two values (everything is JSON-encoded):

1. user credentials and authentication status
2. HTML code for the ucnk_appbar3 plugin (top bar toolbar)

The ucnk_remote_auth6 plug-in stores the received HTML code into a special
'shared' storage for ucnk_appbar3 (which, in consequence, does not have to
trigger another HTTP request to get its HTML code).

Required config.xml/plugins entries (RelaxNG compact format): please see config.rng
"""

import logging
import ssl
import urllib.parse
from dataclasses import dataclass
from typing import Dict, List, Optional, Tuple

import aiohttp
import plugins
import ujson as json
from action.plugin.ctx import PluginCtx
from plugin_types.auth import (
    AbstractRemoteAuth, CorpusAccess, GetUserInfo, UserInfo)
from plugin_types.corparch.backend import DatabaseBackend
from plugin_types.integration_db import IntegrationDatabase
from plugins import inject
from plugins.mysql_corparch.backend import Backend
from sanic import Sanic

IMPLICIT_CORPUS = 'susanne'


@dataclass
class AuthConf:
    login_url: str
    logout_url: str
    anonymous_user_id: int
    toolbar_url: str
    toolbar_server_timeout: int
    cookie_sid: str
    cookie_at: str
    cookie_rmme: str
    cookie_lang: str
    unverified_ssl_cert: bool

    @staticmethod
    def from_conf(conf) -> 'AuthConf':
        return AuthConf(
            conf.get('plugins', 'auth')['login_url'],
            conf.get('plugins', 'auth')['logout_url'],
            int(conf.get('plugins', 'auth')['anonymous_user_id']),
            conf.get('plugins', 'auth')['toolbar_url'],
            int(conf.get('plugins', 'auth')['toolbar_server_timeout']),
            conf.get('plugins', 'auth')['cookie_sid'],
            conf.get('plugins', 'auth')['cookie_at'],
            conf.get('plugins', 'auth')['cookie_rmme'],
            conf.get('plugins', 'auth')['cookie_lang'],
            bool(int(conf.get('plugins', 'auth', {}).get('toolbar_unverified_ssl_cert', '0'))),
        )


class CentralAuth(AbstractRemoteAuth):
    """
    A custom authentication class for the Institute of the Czech National Corpus
    """

    def __init__(self, db: DatabaseBackend, auth_conf: AuthConf):
        """
        arguments:
        db -- a key-value storage plug-in
        conf -- a 'settings' module
        """
        super().__init__(auth_conf.anonymous_user_id)
        self._db = db
        self._auth_conf = auth_conf
        try:
            if self._auth_conf.unverified_ssl_cert:
                self._ssl_context = ssl._create_unverified_context() if self._toolbar_uses_ssl else None
            else:
                self._ssl_context = ssl.create_default_context() if self._toolbar_uses_ssl else None
        except AttributeError:
            logging.getLogger(__name__).warning(
                'Using fallback https client initialization due to older Python version.')
            self._ssl_context = None

    @property
    def _toolbar_uses_ssl(self):
        return self._auth_conf.toolbar_url.startswith('https://')

    @staticmethod
    def _mk_user_key(user_id: int) -> str:
        return f'user:{user_id}'

    async def _fetch_toolbar_api_response(
            self,
            http_client: aiohttp.ClientSession,
            args: List[Tuple[str, str]],
            cookies: Optional[Dict[str, str]] = None) -> str:
        if cookies is None:
            cookies = {}
<<<<<<< HEAD
        async with aiohttp.ClientSession().post(
=======
        async with http_client.post(
>>>>>>> 6056d163
                self._auth_conf.toolbar_url,
                headers={'Content-Type': 'application/x-www-form-urlencoded'},
                params=args,
                cookies=cookies,
                timeout=self._auth_conf.toolbar_server_timeout,
                ssl=self._ssl_context) as response:
            if response.status == 200:
                return (await response.read()).decode('utf-8')
            else:
                raise Exception(
                    f'Failed to load data from authentication server (UCNK toolbar): status {response.status}'
                )

    async def revalidate(self, plugin_ctx: PluginCtx):
        """
        User re-validation as required by plug-in specification. The method
        catches no exceptions which means that in case of a problem with response
        from the authentication server (aka "CNC toolbar") KonText re-sets user to
        anonymous and shows an error message to a user.

        Method also stores the response for CNC toolbar to prevent an extra API call.
        """
        curr_user_id = plugin_ctx.session.get('user', {'id': None})['id']
        cookie_sid = plugin_ctx.cookies.get(self._auth_conf.cookie_sid, '')
        cookie_at = plugin_ctx.cookies.get(self._auth_conf.cookie_at, '')
        cookie_rmme = plugin_ctx.cookies.get(self._auth_conf.cookie_rmme, '0')
        cookie_lang = plugin_ctx.cookies.get(self._auth_conf.cookie_lang, 'en')
        api_args = [
            ('sid', cookie_sid),
            ('at', cookie_at),
            ('rmme', cookie_rmme),
            ('lang', cookie_lang),
            ('current', 'kontext'),
            ('continue', plugin_ctx.current_url)
        ]
        api_response = await self._fetch_toolbar_api_response(plugin_ctx.request.ctx.http_client, api_args)
        response_obj = json.loads(api_response)
        plugin_ctx.set_shared('toolbar', response_obj)  # toolbar plug-in will access this

        if 'redirect' in response_obj:
            plugin_ctx.redirect(response_obj['redirect'])

        if 'user' not in response_obj:
            response_obj['user'] = {}
        if 'id' not in response_obj['user']:
            response_obj['user']['id'] = self._anonymous_id
        else:
            # just to make sure we work with proper type (the response_obj is a 3rd party stuff)
            response_obj['user']['id'] = int(response_obj['user']['id'])

        if curr_user_id != response_obj['user']['id']:
<<<<<<< HEAD
            logging.getLogger(__name__).warning(f'>>>> changed user ID from {curr_user_id} to {response_obj["user"]["id"]}')
=======
            logging.getLogger(__name__).warning(
                f'>>>> changed user ID from {curr_user_id} to {response_obj["user"]["id"]}')
>>>>>>> 6056d163
            plugin_ctx.clear_session()
            if response_obj['user']['id'] != self._anonymous_id:
                # user logged in => keep session data (except for credentials)
                plugin_ctx.session['user'] = UserInfo(
                    id=int(response_obj['user']['id']),
                    user=response_obj['user'].get('user'),
                    fullname='{} {}'.format(
                        response_obj['user'].get('firstName'),
                        response_obj['user'].get('surname')),
                    email=response_obj['user'].get('email'),
                    api_key=None)
                # reload available corpora from remote server
            else:  # logout => clear current user's session data and set new credentials
                plugin_ctx.session['user'] = self.anonymous_user(plugin_ctx)

    async def corpus_access(self, user_dict, corpus_name: str) -> CorpusAccess:
        if corpus_name == IMPLICIT_CORPUS:
            return CorpusAccess(False, True, '')
        async with self._db.cursor() as cursor:
            _, access, variant = await self._db.corpus_access(cursor, user_dict['id'], corpus_name)
        return CorpusAccess(False, access, variant)

    async def permitted_corpora(self, user_dict):
        """
        Fetches list of corpora available to the current user

        arguments:
        user_dict -- a user credentials dictionary
        """
        async with self._db.cursor() as cursor:
            corpora = await self._db.get_permitted_corpora(cursor, str(user_dict['id']))
        if IMPLICIT_CORPUS not in corpora:
            corpora.append(IMPLICIT_CORPUS)
        return corpora

    async def get_user_info(self, plugin_ctx: PluginCtx) -> GetUserInfo:
        return {
            'username' if k == 'user' else k: v
            for k, v in plugin_ctx.user_dict.items()
        }

    def is_administrator(self, user_id: int) -> bool:
        """
        Currently not supported (always returns False)
        """
        return False

    def get_login_url(self, return_url: Optional[str] = None) -> str:
        return self._auth_conf.login_url % (urllib.parse.quote(return_url) if return_url is not None else '')

    def get_logout_url(self, return_url: Optional[str] = None) -> str:
        return self._auth_conf.logout_url % (urllib.parse.quote(return_url) if return_url is not None else '')


@inject(plugins.runtime.INTEGRATION_DB)
def create_instance(conf, cnc_db: IntegrationDatabase):
    logging.getLogger(__name__).info(f'ucnk_remote_auth6 uses integration_db[{cnc_db.info}]')
    backend = Backend(
        cnc_db, user_table='user', user_group_acc_attr='corplist', corp_table='corpora', corp_id_attr='id',
        group_acc_table='corplist_corpus', group_acc_group_attr='corplist_id', group_acc_corp_attr='corpus_id',
        user_acc_table='user_corpus', user_acc_corp_attr='corpus_id',
        group_pc_acc_table='corplist_parallel_corpus', group_pc_acc_pc_attr='parallel_corpus_id',
        group_pc_acc_group_attr='corplist_id', user_pc_acc_table='user_parallel_corpus',
        user_pc_acc_pc_attr='parallel_corpus_id', enable_parallel_acc=True)
    return CentralAuth(db=backend, auth_conf=AuthConf.from_conf(conf))<|MERGE_RESOLUTION|>--- conflicted
+++ resolved
@@ -123,11 +123,7 @@
             cookies: Optional[Dict[str, str]] = None) -> str:
         if cookies is None:
             cookies = {}
-<<<<<<< HEAD
-        async with aiohttp.ClientSession().post(
-=======
         async with http_client.post(
->>>>>>> 6056d163
                 self._auth_conf.toolbar_url,
                 headers={'Content-Type': 'application/x-www-form-urlencoded'},
                 params=args,
@@ -179,12 +175,8 @@
             response_obj['user']['id'] = int(response_obj['user']['id'])
 
         if curr_user_id != response_obj['user']['id']:
-<<<<<<< HEAD
-            logging.getLogger(__name__).warning(f'>>>> changed user ID from {curr_user_id} to {response_obj["user"]["id"]}')
-=======
             logging.getLogger(__name__).warning(
                 f'>>>> changed user ID from {curr_user_id} to {response_obj["user"]["id"]}')
->>>>>>> 6056d163
             plugin_ctx.clear_session()
             if response_obj['user']['id'] != self._anonymous_id:
                 # user logged in => keep session data (except for credentials)
