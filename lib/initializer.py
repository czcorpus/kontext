# Copyright (c) 2015 Institute of the Czech National Corpus
#
# This program is free software; you can redistribute it and/or
# modify it under the terms of the GNU General Public License
# as published by the Free Software Foundation; version 2
# dated June, 1991.
#
# This program is distributed in the hope that it will be useful,
# but WITHOUT ANY WARRANTY; without even the implied warranty of
# MERCHANTABILITY or FITNESS FOR A PARTICULAR PURPOSE.  See the
# GNU General Public License for more details.

# You should have received a copy of the GNU General Public License
# along with this program; if not, write to the Free Software
# Foundation, Inc., 51 Franklin Street, Fifth Floor, Boston, MA
# 02110-1301, USA.

import logging

import settings
import plugins
import plugins.export_freq2d
import plugins.export
from plugins.abstract import PluginException


def has_configured_plugin(name):
    """
    Tests whether there is a properly configured plugin of a specified name. Only
    config.xml is tested (i.e. no actual python modules are involved).

    arguments:
    name -- name of the plugin
    """
    return settings.contains('plugins', name) and settings.get('plugins', name).get('module', None)


def init_plugin(name, module=None, optional=False):
    """
    Installs a plug-in specified by the supplied name (or name and module).

    arguments:
    name -- a name of the plugin
    module -- if supplied then name->module inference is skipped and init_plugin
              uses this module as a source of the plug-in
    optional -- if True then the module is installed only if it is configured
    """
    if not optional or has_configured_plugin(name):
        try:
            if module is None:
                if not settings.contains('plugins', name):
                    raise PluginException('Missing configuration for the "%s" plugin' % name)
                plugin_module = plugins.load_plugin_module(settings.get('plugins', name)['module'])
            else:
                plugin_module = module
            plugins.install_plugin(name, plugin_module, settings)
        except ImportError as e:
            logging.getLogger(__name__).warn('Plugin [%s] configured but following error occurred: %r'
                                             % (name, e))
        except (PluginException, Exception) as e:
            from controller.errors import get_traceback
            logging.getLogger(__name__).critical('Failed to initiate plug-in %s: %s' % (name, e))
            logging.getLogger(__name__).error(''.join(get_traceback()))
            raise e
    else:
        plugins.add_missing_plugin(name)


def setup_plugins():
    """
    Sets-up all the plugins. Please note that they are expected
    to be accessed concurrently by multiple requests which means any stateful
    properties should be considered carefully.
    """
<<<<<<< HEAD
    init_plugin('db')
    init_plugin('sessions')
    init_plugin('settings_storage')
    init_plugin('auth')
    init_plugin('conc_persistence')
    init_plugin('conc_cache')
    init_plugin('export', module=plugins.export)
    init_plugin('export_freq2d', module=plugins.export_freq2d)
    init_plugin('user_items')
    init_plugin('menu_items')

    init_plugin('getlang', optional=True)
    init_plugin('corparch')
    init_plugin('query_storage', optional=True)
    init_plugin('application_bar', optional=True)
    init_plugin('footer_bar', optional=True)
    init_plugin('live_attributes', optional=True)
    init_plugin('subc_restore', optional=True)
    init_plugin('taghelper', optional=True)
    init_plugin('syntax_viewer', optional=True)
    init_plugin('subcmixer', optional=True)
    init_plugin('chart_export', optional=True)
    init_plugin('issue_reporting', optional=True)
    init_plugin('token_connect', optional=True)
    init_plugin('kwic_connect', optional=True)
    init_plugin('tracker', optional=True)
=======
    plugins.runtime.EXPORT.force_module(plugins.export)
    plugins.runtime.EXPORT_FREQ2D.force_module(plugins.export_freq2d)
    for plugin in plugins.runtime:
        init_plugin(plugin.name, optional=plugin.is_optional, module=plugin.forced_module)
>>>>>>> 8dc8b5ba
<|MERGE_RESOLUTION|>--- conflicted
+++ resolved
@@ -72,36 +72,7 @@
     to be accessed concurrently by multiple requests which means any stateful
     properties should be considered carefully.
     """
-<<<<<<< HEAD
-    init_plugin('db')
-    init_plugin('sessions')
-    init_plugin('settings_storage')
-    init_plugin('auth')
-    init_plugin('conc_persistence')
-    init_plugin('conc_cache')
-    init_plugin('export', module=plugins.export)
-    init_plugin('export_freq2d', module=plugins.export_freq2d)
-    init_plugin('user_items')
-    init_plugin('menu_items')
-
-    init_plugin('getlang', optional=True)
-    init_plugin('corparch')
-    init_plugin('query_storage', optional=True)
-    init_plugin('application_bar', optional=True)
-    init_plugin('footer_bar', optional=True)
-    init_plugin('live_attributes', optional=True)
-    init_plugin('subc_restore', optional=True)
-    init_plugin('taghelper', optional=True)
-    init_plugin('syntax_viewer', optional=True)
-    init_plugin('subcmixer', optional=True)
-    init_plugin('chart_export', optional=True)
-    init_plugin('issue_reporting', optional=True)
-    init_plugin('token_connect', optional=True)
-    init_plugin('kwic_connect', optional=True)
-    init_plugin('tracker', optional=True)
-=======
     plugins.runtime.EXPORT.force_module(plugins.export)
     plugins.runtime.EXPORT_FREQ2D.force_module(plugins.export_freq2d)
     for plugin in plugins.runtime:
-        init_plugin(plugin.name, optional=plugin.is_optional, module=plugin.forced_module)
->>>>>>> 8dc8b5ba
+        init_plugin(plugin.name, optional=plugin.is_optional, module=plugin.forced_module)