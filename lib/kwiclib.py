--- conflicted
+++ resolved
@@ -124,11 +124,7 @@
     def export_all(self):
         return ','.join(x[0] for x in self._attrs)
 
-<<<<<<< HEAD
-    def process_output(self, attrs, token):
-=======
     def process_output(self, attrs):
->>>>>>> 96d2a912
         """
          Filter out mouse_over items from attribute string
          produced by Manatee (e.g.: "/-/Pred_Co//VB-S---3P-AA---I/b\u00fdt")
@@ -143,23 +139,9 @@
                   (e.g.: /-/Pred_Co//VB-S---3P-AA---I/b\u00fdt)
          token -- a token the attributes belong to
 
-         arguments:
-         attrs -- a string containing attributes separated by '/'
-                  (e.g.: /-/Pred_Co//VB-S---3P-AA---I/b\u00fdt)
-         token -- a token the attributes belong to
-
          return:
          a 2-tuple (output_string, mouseover_list_of_pairs)
         """
-<<<<<<< HEAD
-        token = token.strip()
-        # First we must test whether the token itself does not contain
-        # the '/' character, which would make the processing (splitting)
-        # of attributes separated by the very same character impossible.
-        if '/' in token and token in attrs:
-            attrs = attrs.replace(token, token.replace('/', u'\u2215'))
-=======
->>>>>>> 96d2a912
         # input string starts with '/'
         # empty 0-th element in split string represents 'word'
         # which is omitted in attrs string (it exists as a separate value)
@@ -639,7 +621,7 @@
             for kw in kwicwords:
                 kwicwords_upd = []
                 if kw.get('class') == 'attr':
-                    kw['str'], prev['mouseover'] = attrs_tmp.process_output(kw.get('str', ''), prev.get('str', ''))
+                    kw['str'], prev['mouseover'] = attrs_tmp.process_output(kw.get('str', ''))
                 else:
                     kwicwords_upd.append(kw)
                 prev = kw
@@ -647,13 +629,8 @@
             prev = {}
             leftsize = 0
             for w in leftwords:
-<<<<<<< HEAD
-                if w['class'] == 'attr':                    
-                    w['str'], prev['mouseover'] = ctxattrs_tmp.process_output(w.get('str', ''), prev.get('str', ''))
-=======
                 if w['class'] == 'attr':
                     w['str'], prev['mouseover'] = ctxattrs_tmp.process_output(w.get('str', ''))
->>>>>>> 96d2a912
                 if not w['class'] == 'strc':
                     leftsize += len(w['str']) + 1
                 prev = w
@@ -664,11 +641,7 @@
             rightsize = 0
             for w in rightwords:
                 if w['class'] == 'attr':
-<<<<<<< HEAD
-                    w['str'], prev['mouseover'] = ctxattrs_tmp.process_output(w.get('str', ''), prev.get('str', ''))
-=======
                     w['str'], prev['mouseover'] = ctxattrs_tmp.process_output(w.get('str', ''))
->>>>>>> 96d2a912
                 if not w['class'] == 'strc':
                     rightsize += len(w['str']) + 1
                 prev = w
