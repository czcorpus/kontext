# Copyright (c) 2003-2014  Pavel Rychly, Vojtech Kovar, Milos Jakubicek, Milos Husak, Vit Baisa
# Copyright (c) 2014 Institute of the Czech National Corpus
#
# This program is free software; you can redistribute it and/or
# modify it under the terms of the GNU General Public License
# as published by the Free Software Foundation; version 2
# dated June, 1991.
#
# This program is distributed in the hope that it will be useful,
# but WITHOUT ANY WARRANTY; without even the implied warranty of
# MERCHANTABILITY or FITNESS FOR A PARTICULAR PURPOSE.  See the
# GNU General Public License for more details.

# You should have received a copy of the GNU General Public License
# along with this program; if not, write to the Free Software
# Foundation, Inc., 51 Franklin Street, Fifth Floor, Boston, MA
# 02110-1301, USA.

from typing import List, Dict, Any, Tuple
import os
from sys import stderr
import re
import logging

import manatee
import l10n
from strings import escape_attr_val
from kwiclib import lngrp_sortcrit
from translation import ugettext as translate
from .errors import EmptyParallelCorporaIntersection, UnknownConcordanceAction, ConcordanceException
from corplib.corpus import AbstractKCorpus


def get_conc_labelmap(infopath):
    labels = {}
    try:
        from xml.etree.ElementTree import parse
        annoti = parse(infopath)
        for e in annoti.find('labels'):
            labels[e.find('n').text] = e.find('lab').text
    except IOError as err:
        print('get_conc_labelmap: %s' % err, file=stderr)
        pass
    return labels


def get_stored_conc(corp, concname, conc_dir):
    conc_dir = os.path.join(conc_dir, corp.corpname)
    if not os.path.isdir(conc_dir):
        os.makedirs(conc_dir)
    cpath = os.path.join(conc_dir, concname)
    conc = PyConc(corp, 'l', cpath + '.conc')
    conc.labelmap = get_conc_labelmap(cpath + '.info')
    return conc


def lngrp_sortstr(lab, separator='.'):
    # TODO: purpose not analyzed (command_g?)
    f = {'n': 'n%03g', 'c': 'c%s', 'x': '%s'}
    return '|'.join([f[c] % s for c, s in lngrp_sortcrit(lab, separator)])


class PyConc(manatee.Concordance):
    selected_grps: List[int] = []

    def __init__(self, corp: AbstractKCorpus, action, params, sample_size=0, full_size=-1, orig_corp=None):
        self.pycorp = corp
        self.corpname = corp.get_conffile()
        self.orig_corp = orig_corp or self.pycorp
        self.corpus_encoding = corp.get_conf('ENCODING')
        self._conc_file = None
        try:
            if action == 'q':
                manatee.Concordance.__init__(
                    self, corp.unwrap(), params, sample_size, full_size)
            elif action == 'a':
                # query with a default attribute
                default_attr, query = params.split(',', 1)
                corp.set_default_attr(default_attr)
                manatee.Concordance.__init__(
                    self, corp.unwrap(), query, sample_size, full_size)
            elif action == 'l':
                # load from a file
                self._conc_file = params
                manatee.Concordance.__init__(self, corp.unwrap(), self._conc_file)
            elif action == 's':
                # stored in _conc_dir
                self._conc_file = os.path.join(
                    self.pycorp._conc_dir, corp.corpname, params + '.conc')
                manatee.Concordance.__init__(self, corp, self._conc_file)
            else:
                raise UnknownConcordanceAction(translate('Unknown concordance action: %s') % action)
        except UnicodeEncodeError:
            raise ConcordanceException(
                'Character encoding of this corpus ({0}) does not support one or more characters in the query.'
                .format(self.corpus_encoding))

    def get_conc_file(self):
        return self._conc_file

    def exec_command(self, name, options):
        fn = getattr(self, 'command_{0}'.format(name), None)
        if fn is not None:
            try:
                return fn(options)
            except ValueError as ex:
                raise ValueError('Invalid arguments for PyConc command {0}: {1} (original error: {2})'
                                 .format(name, options, ex))
        else:
            raise ValueError('Unknown PyConc command: {0}'.format(name))

    def command_g(self, options):
        """
        sort according to linegroups
        """
        annot = get_stored_conc(self.pycorp, options, self.pycorp._conc_dir)
        self.set_linegroup_from_conc(annot)
        lmap = annot.labelmap
        lmap[0] = None
        ids = manatee.IntVector(list(map(int, list(lmap.keys()))))
        strs = manatee.StrVector(list(map(lngrp_sortstr, list(lmap.values()))))
        self.linegroup_sort(ids, strs)

    def command_s(self, options):
        if options[0] == '*':
            raise NotImplementedError('GDEX related operations are not supported in KonText')
        else:
            self.sort(options)

    def command_a(self, options):
        annotname, options = options.split(' ', 1)
        annot = get_stored_conc(self.pycorp, annotname, self.pycorp._conc_dir)
        self.set_linegroup_from_conc(annot)
        if options[0] == '-':
            self.delete_linegroups(options[1:], True)
        else:
            self.delete_linegroups(options, False)

    def command_d(self, options):
        self.delete_lines(options)

    def command_D(self, options):
        self.delete_subparts()

    def command_F(self, options):
        self.delete_struct_repeats(options)

    def command_f(self, options):
        self.shuffle()

    def command_r(self, options):
        self.reduce_lines(options)

    def command_x(self, options):
        if options[0] == '-':
            self.switch_aligned(self.orig_corp.get_conffile())
            try:
                self.add_aligned(options[1:])
            except RuntimeError as e:
                logging.getLogger(__name__).warning('Failed to add aligned corpus: %s' % e)
                raise EmptyParallelCorporaIntersection(
                    translate('No alignment available for the selected languages'))
            self.switch_aligned(options[1:])
            self.corpname = options[1:]
        else:
            self.swap_kwic_coll(int(options))

    def command_X(self, options):
        self.add_aligned(options)
        self.filter_aligned(options)

    def command_n(self, options):
        self.pn_filter(options, 0)

    def command_p(self, options):
        self.pn_filter(options, 1)

    def command_N(self, options):
        self.pn_filter(options, 0, True)

    def command_P(self, options):
        self.pn_filter(options, 1, True)

    def pn_filter(self, options, ispositive, excludekwic=False):
        lctx, rctx, rank, query = options.split(None, 3)
        collnum = self.numofcolls() + 1
        self.set_collocation(collnum, query + ';', lctx, rctx, int(rank),
                             excludekwic)
        self.delete_pnfilter(collnum, ispositive)

    def get_attr_values_sizes(self, full_attr_name):
        """
        Returns all values of provided structural attribute and their corresponding
        sizes in positions.

        arguments:
        full_attr_name -- fully qualified structural attribute name (e.g. "opus.srclang",
                          "doc.id" etc.). Method allows this name to be suffixed if this
                          suffix starts with at least one whitespace. In such case the suffix
                          is ignored.

        returns:
        a dictionary (key = "structural attribute value" and value = "size in positions")
        """
        full_attr_name = re.split(r'\s+', full_attr_name)[0]
        struct_name, attr_name = full_attr_name.split('.')
        struct = self.pycorp.get_struct(struct_name)
        attr = struct.get_attr(attr_name)
        normvals = dict([(struct.beg(
            i), struct.end(i) - struct.beg(i)) for i in range(struct.size())])
        ans = {}
        for i in range(attr.id_range()):
            value = attr.id2str(i)
            valid = attr.str2id(value)
            r = self.pycorp.filter_query(struct.attr_val(attr_name, valid))
            cnt = 0
            while not r.end():
                cnt += normvals[r.peek_beg()]
                r.next()
            ans[value] = cnt
        return ans

    def xfreq_dist(
            self, crit, limit=1, sortkey='f', ftt_include_empty: int = 0, rel_mode=0,
            collator_locale='en_US'):
        """
        Calculates data (including data for visual output) of a frequency distribution
        specified by the 'crit' parameter

        arguments:
        crit -- specified criteria (CQL)
        limit -- str type!, minimal frequency accepted, this value is exclusive! (i.e. accepted
                 values must be greater than the limit)
        sortkey -- a key according to which the distribution will be sorted
        ftt_include_empty -- str, TODO
        rel_mode -- {0, 1} (0 for structural attrs. , 1 for positional ones ??)
        """

        def label(attr):
            if '/' in attr:
                attr = attr[:attr.index('/')]
            lab = self.pycorp.get_conf(attr + '.LABEL')
            return lab if lab else attr

        def export_word(wrd):
            return [{'n': '  '.join(n.split('\v'))} for n in wrd.split('\t')]

        def test_word_empty(wrd):
            return len(wrd) == 1 and (wrd[0]['n'] == '' or wrd[0]['n'] == '===NONE===')

        words = manatee.StrVector()
        freqs = manatee.NumVector()
        norms = manatee.NumVector()
        self.pycorp.freq_dist(self.RS(), crit, limit, words, freqs, norms)
        if len(freqs) == 0:
            return dict(Head=[], Items=[], SkippedEmpty=False, NoRelSorting=True)

        # for structural attrs, we intentionally rewrite norms as filled in by Corpus.freq_dist()
        # because of "hard to explain" metrics they lead to
        if rel_mode == 0:
            norms2_dict = self.get_attr_values_sizes(crit)
            norms = [norms2_dict.get(x, 0) for x in words]
        # For positional attrs, the norm is the size of the actual corpus/subcorpus. Please note that
        # for an "ad hoc" (or unnamed) subcorpus, this may be misleading as we still calculate against orig. corpus
        else:
            norms = [self.pycorp.search_size for _ in words]

        attrs = crit.split()
        head: List[Dict[str, Any]] = [dict(n=label(attrs[x]), s=x / 2)
                                      for x in range(0, len(attrs), 2)]
        head.append(dict(n=translate('Freq'), s='freq', title=translate('Frequency')))
        has_empty_item = False
<<<<<<< HEAD
        if ml:
            lines = []
            for w, f, nf in zip(words, freqs, norms):
                word = export_word(w)
                if len(word) == 1 and (word[0]['n'] == '' or word[0]['n'] == '===NONE==='):
                    has_empty_item = True
                    continue
                lines.append(dict(
                    Word=word,
                    freq=f,
                    relbar=None
                ))
        else:
            head.append(dict(
                n='i.p.m.',
                title=translate(
                    'instances per million positions (refers to the respective category)'),
                s='rel'))

            lines = []
            for w, f, nf in zip(words, freqs, norms):
                word = export_word(w)
                if test_word_empty(word):
                    has_empty_item = True
                    continue
                lines.append(dict(
                    Word=word,
                    freq=f,
                    norm=nf,
                    rel=round(f / nf * 1e6, 2)))
=======
        head.append(dict(
                n='i.p.m.',
                title=translate('instances per million positions (refers to the respective category)'),
                s='rel'))

        lines = []
        for w, f, nf in zip(words, freqs, norms):
            word = export_word(w)
            if test_word_empty(word):
                has_empty_item = True
                continue
            lines.append(dict(
                Word=word,
                freq=f,
                norm=nf,
                rel=round(f / nf * 1e6, 2)))
>>>>>>> 3dcbb7b4

        if ftt_include_empty and limit == 0 and '.' in attrs[0]:
            attr = self.pycorp.get_attr(attrs[0])
            all_vals = [attr.id2str(i) for i in range(attr.id_range())]
            used_vals = [line['Word'][0]['n'] for line in lines]
            for v in all_vals:
                if v in used_vals:
                    continue
                lines.append(dict(
                    Word=[{'n': v}],
                    freq=0,
                    rel=0,
                    norm=0
                ))
        if (sortkey in ('0', '1', '2')) and (int(sortkey) < len(lines[0]['Word'])):
            sortkey = int(sortkey)
            lines = l10n.sort(lines, loc=collator_locale, key=lambda v: v['Word'][sortkey]['n'])
        else:
            if sortkey not in ('freq', 'rel'):
                sortkey = 'freq'
            lines = sorted(lines, key=lambda v: v[sortkey], reverse=True)
        return dict(Head=head, Items=lines, SkippedEmpty=has_empty_item, NoRelSorting=bool(rel_mode))

    def xdistribution(self, xrange: List[int], amplitude: int) -> Tuple[List[int], List[int]]:
        begs = manatee.IntVector(xrange)
        values = manatee.IntVector(xrange)
        self.distribution(values, begs, amplitude)
        return begs, values

    def collocs(self, cattr='-', csortfn='m', cbgrfns='mt', cfromw=-5, ctow=5, cminfreq=5, cminbgr=3, max_lines=0):
        statdesc = {'t': translate('T-score'),
                    'm': translate('MI'),
                    '3': translate('MI3'),
                    'l': translate('log likelihood'),
                    's': translate('min. sensitivity'),
                    'p': translate('MI.log_f'),
                    'r': translate('relative freq. [%]'),
                    'f': translate('absolute freq.'),
                    'd': translate('logDice')
                    }
        items = []
        colls = manatee.CollocItems(self, cattr, csortfn, cminfreq, cminbgr,
                                    cfromw, ctow, max_lines)
        qfilter = '%%s%i %i 1 [%s="%%s"]' % (cfromw, ctow, cattr)
        i = 0
        while not colls.eos():
            if 0 < max_lines < i:
                break
            items.append(dict(
                str=colls.get_item(),
                freq=colls.get_cnt(),
                Stats=[{'s': '%.3f' % colls.get_bgr(s)} for s in cbgrfns],
                pfilter=qfilter % ('P', escape_attr_val(colls.get_item())),
                nfilter=qfilter % ('N', escape_attr_val(colls.get_item()))
            ))
            colls.next()
            i += 1

        head = [{'n': ''}, {'n': 'Freq', 's': 'f'}] + \
            [{'n': statdesc.get(s, s), 's': s} for s in cbgrfns]
        return dict(Head=head, Items=items)

    def linegroup_info_select(self, selected_count=5):
        """
        TODO: no direct call found for this
        """
        ids = manatee.IntVector()
        freqs = manatee.IntVector()
        self.get_linegroup_stat(ids, freqs)
        grps = [(f, i) for f, i in zip(freqs, ids) if i]
        grps.sort()
        grps = [i for f, i in grps[-5:]]
        grps.sort()
        self.selected_grps = [0] + grps
        return self.selected_grps

    def linegroup_info_subset(self, conc):
        """
        TODO: no direct call found for this
        """
        # conc = manatee.Concordance (fstream)
        conc.sync()
        conc.set_linegroup_from_conc(self)
        if not conc.size():
            return 0, 0, [0] * (len(self.selected_grps) + 1)
        ids = manatee.IntVector()
        freqs = manatee.IntVector()
        conc.get_linegroup_stat(ids, freqs)
        info = dict(list(zip(ids, freqs)))
        if not info:
            # no annotation
            return 0, 0, [0] * (len(self.selected_grps) + 1)
        hist = [info.get(i, 0) for i in self.selected_grps]
        hist.append(conc.size() - sum(hist))
        cnt, maxid = max(list(zip(freqs, ids)))
        return maxid, (cnt / float(conc.size())), hist<|MERGE_RESOLUTION|>--- conflicted
+++ resolved
@@ -270,38 +270,6 @@
                                       for x in range(0, len(attrs), 2)]
         head.append(dict(n=translate('Freq'), s='freq', title=translate('Frequency')))
         has_empty_item = False
-<<<<<<< HEAD
-        if ml:
-            lines = []
-            for w, f, nf in zip(words, freqs, norms):
-                word = export_word(w)
-                if len(word) == 1 and (word[0]['n'] == '' or word[0]['n'] == '===NONE==='):
-                    has_empty_item = True
-                    continue
-                lines.append(dict(
-                    Word=word,
-                    freq=f,
-                    relbar=None
-                ))
-        else:
-            head.append(dict(
-                n='i.p.m.',
-                title=translate(
-                    'instances per million positions (refers to the respective category)'),
-                s='rel'))
-
-            lines = []
-            for w, f, nf in zip(words, freqs, norms):
-                word = export_word(w)
-                if test_word_empty(word):
-                    has_empty_item = True
-                    continue
-                lines.append(dict(
-                    Word=word,
-                    freq=f,
-                    norm=nf,
-                    rel=round(f / nf * 1e6, 2)))
-=======
         head.append(dict(
                 n='i.p.m.',
                 title=translate('instances per million positions (refers to the respective category)'),
@@ -318,8 +286,6 @@
                 freq=f,
                 norm=nf,
                 rel=round(f / nf * 1e6, 2)))
->>>>>>> 3dcbb7b4
-
         if ftt_include_empty and limit == 0 and '.' in attrs[0]:
             attr = self.pycorp.get_attr(attrs[0])
             all_vals = [attr.id2str(i) for i in range(attr.id_range())]
