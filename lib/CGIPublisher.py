# Copyright (c) 2003-2009  Pavel Rychly
#
# This program is free software; you can redistribute it and/or
# modify it under the terms of the GNU General Public License
# as published by the Free Software Foundation; version 2
# dated June, 1991.
#
# This program is distributed in the hope that it will be useful,
# but WITHOUT ANY WARRANTY; without even the implied warranty of
# MERCHANTABILITY or FITNESS FOR A PARTICULAR PURPOSE.  See the
# GNU General Public License for more details.

# You should have received a copy of the GNU General Public License
# along with this program; if not, write to the Free Software
# Foundation, Inc., 51 Franklin Street, Fifth Floor, Boston, MA  02110-1301, USA.

import __builtin__
import os
import sys
import re
import cgi
from types import MethodType, StringType, DictType, ListType, TupleType, UnicodeType
from inspect import isclass
import Cookie
import codecs
import imp
from urllib import urlencode, quote_plus, unquote, quote
import json
import logging
import gettext
import locale

import plugins
import settings
import auth


def replace_dot_error_handler(err):
    return u'.', err.end

codecs.register_error('replacedot', replace_dot_error_handler)


def function_defaults(fun):
    defs = {}
    if isclass(fun):
        fun = fun.__init__
    try:
        dl = fun.func_defaults or ()
    except AttributeError:
        return {}
    nl = fun.func_code.co_varnames
    for a, v in zip(nl[fun.func_code.co_argcount - len(dl):], dl):
        defs[a] = v
    return defs


def correct_types(args, defaults, del_nondef=0, selector=0):
    corr_func = {type(0): int, type(0.0): float, ListType: lambda x: [x]}
    for full_k, v in args.items():
        if selector:
            k = full_k.split(':')[-1]  # filter out selector
        else:
            k = full_k
        if k.startswith('_') or type(defaults.get(k, None)) is MethodType:
            del args[full_k]
        elif defaults.has_key(k):
            default_type = type(defaults[k])
            if default_type is not ListType and type(v) is ListType:
                args[k] = v = v[-1]
            if type(v) is not default_type:
                try:
                    args[full_k] = corr_func[default_type](v)
                except:
                    pass
        else:
            if del_nondef:
                del args[full_k]
    return args


def choose_selector(args, selector):
    selector += ':'
    s = len(selector)
    for n, v in [(n[s:], v) for n, v in args.items() if n.startswith(selector)]:
        args[n] = v


def q_help(page, lang): # html code for context help
    return "<a onclick=\"window.open('http://www.sketchengine.co.uk/help.cgi?page=" \
           + page + ";lang=" + lang \
           + "','help','width=500,height=300,scrollbars=yes')\" class=\"help\">[?]</a>"


def log_request(user_settings, action_name):
    """
    Logs user's request by storing URL parameters, user settings and user name

    Parameters
    ----------
    user_settings: dict
        settings stored in user's cookie
    action_name: str
        name of the action
    """
    import json
    import datetime

    ans = {
        'date': datetime.datetime.today().strftime('%Y-%m-%d %H:%M:%S'),
        'action': action_name,
        'user': os.getenv('REMOTE_USER'),
        'params': dict([item.split('=', 1) for item in [x for x in os.getenv('QUERY_STRING').split('&') if x]]),
        'settings': user_settings
    }
    logging.getLogger('QUERY').info(json.dumps(ans))


class BonitoCookie(Cookie.BaseCookie):
    """
    Cookie handler which encodes and decodes strings
    as URI components.
    """
    def value_decode(self, val):
        return unquote(val), val

    def value_encode(self, val):
        strval = str(val)
        return strval, quote(strval)


class RequestProcessingException(Exception):
    """
    General error in user's request processing
    """
    def __init__(self, message, **data):
        Exception.__init__(self, message)
        self.data = data

    def __getitem__(self, key):
        return self.data.get(key, None)

    def __setitem__(self, key, value):
        self.data[key] = value


class CheetahResponseFile(object):
    def __init__(self, outfile):
        self.outfile = codecs.getwriter("utf-8")(outfile)

    def response(self):
        return self.outfile


class JsonEncodedData(object):
    """
    If you want to return already encoded JSON data, you have to
    wrap them into this object to prevent CGIPublisher to encode it again...
    """

    def __init__(self, data):
        self.data = data

    def __repr__(self):
        return self.data


class UserActionException(Exception):
    """
    This exception should cover general errors occurring in CGIPublisher's action methods'
    """
    pass


<<<<<<< HEAD
class AuthException(UserActionException):
    pass


class CGIPublisher:
=======
class CGIPublisher(object):
>>>>>>> 8cec624a
    """
    This object serves as a controller of the application. It handles action->method mapping,
    target method processing, result rendering, generates required http headers etc.
    """
    _headers = {'Content-Type': 'text/html; charset=utf-8'}
    _keep_blank_values = 0
    _user_settings = {}
    _template_dir = u'../cmpltmpl/'
    _locale_dir = u'../locale/'
    _tmp_dir = u'/tmp'
    _corpus_architect = 0
    _url_parameters = []
    exceptmethod = None
    debug = None
    precompile_template = 1
    format = u''
    uilang = u''
    reload = 0
    _has_access = 1
    _anonymous = 0
    _login_address = u'' # e.g. 'http://beta.sketchengine.co.uk/login'
    menupos = ''
    user = None

    def __init__(self, environ=os.environ):
        self.environ = environ
        self.headers_sent = False
        self._cookies = BonitoCookie(self.environ.get('HTTP_COOKIE', ''))
        self._session = {}

        # correct _locale_dir
        if not os.path.isdir(self._locale_dir):
            p = os.path.join(os.path.dirname(__file__), self._locale_dir)
            if os.path.isdir(p):
                self._locale_dir = p
            else:
                import gettext
                # This will set the system default locale directory as a side-effect:
                gettext.install(domain='ske', unicode=True)
                # hereby we retrieve the system default locale directory back:
                self._locale_dir = gettext.bindtextdomain('ske')

        # correct _template_dir
        if not os.path.isdir(self._template_dir):
            self._template_dir = imp.find_module('cmpltmpl')[1]

    def _init_session(self):
        cookie_id = self._get_session_id()
        if plugins.has_plugin('sessions'):
            ans = plugins.sessions.load(cookie_id, {'user': plugins.auth.anonymous_user()})
        else:
            ans = {'id': 0, 'data': {'user': plugins.auth.anonymous_user()}}
        self._set_session_id(ans['id'])
        self._session = ans['data']
        self._user = self._session['user']['user']

        if self._session['user']['id'] is not None:
            self._anonymous = 0
        else:
            self._user = None
            self._anonymous = 1

    def _get_session_id(self):
        if settings.get('plugins', 'auth')['auth_cookie_name'] in self._cookies:
            return self._cookies[settings.get('plugins', 'auth')['auth_cookie_name']].value
        return None

    def _set_session_id(self, val):
        self._cookies[settings.get('plugins', 'auth')['auth_cookie_name']] = val

    def get_user_settings(self):
        """
        Loads user settings from cookie

        Returns
        -------

        user_settings : dict
           a dictionary containing all values stored as a JSON string in user_settings cookie
        """
        return json.loads(self._cookies['user_settings'].value) if 'user_settings' in self._cookies else {}

    def get_uilang(self, locale_dir):
        """
        loads user language from user settings or from browser's configuration
        """
        user_settings = self.get_user_settings()
        if 'uilang' in user_settings:
            lgs_string = user_settings['uilang']
        else:
            lgs_string = None
        if not lgs_string:
            lgs_string = os.environ.get('HTTP_ACCEPT_LANGUAGE', '')
        if lgs_string == '':
            return ''  # english
        lgs_string = re.sub(';q=[^,]*', '', lgs_string)
        lgs = lgs_string.split(',')
        lgdirs = os.listdir(locale_dir)
        for lg in lgs:
            lg = lg.replace('-', '_').lower()
            if lg.startswith('en'): # english
                return ''
            for lgdir in lgdirs:
                if lgdir.lower().startswith(lg):
                    return lgdir
        return ''

    def init_locale(self):

        # locale
        locale_dir = '../locale/'  # TODO
        if not os.path.isdir (locale_dir):
            p = os.path.join (os.path.dirname (__file__), locale_dir)
            if os.path.isdir (p):
                locale_dir = p
            else:
                # This will set the system default locale directory as a side-effect:
                gettext.install(domain='ske', unicode=True)
                # hereby we retrieve the system default locale directory back:
                locale_dir = gettext.bindtextdomain('ske')

        os.environ['LANG'] = self.get_uilang(locale_dir)
        settings.set('session', 'lang', os.environ['LANG'] if os.environ['LANG'] else 'en')
        os.environ['LC_ALL'] = os.environ['LANG']
        formatting_lang = '%s.utf-8' % (os.environ['LANG'] if os.environ['LANG'] else 'en_US')
        locale.setlocale(locale.LC_ALL, formatting_lang)
        translat = gettext.translation('ske', locale_dir, fallback=True)
        try:
            translat._catalog[''] = ''
        except AttributeError:
            pass
        __builtin__.__dict__['_'] = translat.ugettext

    def is_template(self, template):
        try:
            imp.find_module(template, [self._template_dir])
            return True
        except ImportError:
            return False

    def preprocess_values(self, form):
        pass

    def _setup_user(self, user=None, corpname=''):
        pass

    def self_encoding(self):
        return 'iso-8859-1'

    def _set_defaults(self):
        pass

    def _correct_parameters(self):
        pass

    def add_undefined(self, result, methodname):
        pass

    def _add_globals(self, result):
        ppath = self.environ.get('REQUEST_URI', '/')
        try:
            ppath = ppath[:ppath.index('?')]
            ppath = ppath[:ppath.rindex('/')]
        except ValueError:
            pass
        result['hrefbase'] = self.environ.get('HTTP_HOST', '') + ppath

    def call_method(self, method, args, named_args, tpl_data=None):
        na = named_args.copy()
        if hasattr(method, 'accept_kwargs') and getattr(method, 'accept_kwargs') is True:
            del_nondef = 0
        else:
            del_nondef = 1
        correct_types(na, function_defaults(method), del_nondef=del_nondef)
        ans = apply(method, args[1:], na)
        if type(ans) == dict and tpl_data is not None:
            ans.update(tpl_data)
        return ans

    def call_function(self, func, args, **named_args):
        na = self.clone_self()
        na.update(named_args)
        correct_types(na, function_defaults(func), 1)
        return apply(func, args, na)

    def clone_self(self):
        na = {}
        for a in dir(self) + dir(self.__class__):
            if not a.startswith('_') and not callable(getattr(self, a)):
                na[a] = getattr(self, a)
        return na

    def parse_parameters(self, selectorname=None,
                         environ=os.environ, post_fp=None):
        self.environ = environ
<<<<<<< HEAD
        named_args = load_user_settings_cookie(environ.get('HTTP_COOKIE', ''))
=======

        named_args = self.get_user_settings()
>>>>>>> 8cec624a
        self._user_settings.update(named_args)
        form = cgi.FieldStorage(keep_blank_values=self._keep_blank_values,
                                environ=self.environ, fp=post_fp)
        self.preprocess_values(form)  # values needed before recoding
        self._setup_user(self.corpname)
        if 'json' in form:
            json_data = json.loads(form.getvalue('json'))
            named_args.update(json_data)
        for k in form.keys():
            self._url_parameters.append(k)
            # must remove empty values, this should be achieved by
            # keep_blank_values=0, but it does not work for POST requests
            if len(form.getvalue(k)) > 0 and not self._keep_blank_values:
                named_args[str(k)] = self.recode_input(form.getvalue(k))
        if self._corpus_architect:
            try:
                del named_args['corpname']
            except KeyError:
                pass
        na = named_args.copy()
        correct_types(na, self.clone_self())
        if selectorname:
            choose_selector(self.__dict__, getattr(self, selectorname))
        self._set_defaults()
        self.__dict__.update(na)
        self._correct_parameters()
        return named_args

    def get_method_metadata(self, method_name, data_name):
        if hasattr(self, method_name) and hasattr(getattr(self, method_name), data_name):
            return getattr(getattr(self, method_name), data_name)
        return None

    def import_req_path(self):
        """
        Parses PATH_INFO into a list of elements

        Returns
        -------
        list of path elements
        """
        path = os.getenv('PATH_INFO', '').strip().split('/')[1:]
        if len(path) is 0 or path[0] is '':
            path = ['methods']
        elif path[0].startswith('_'):
            raise Exception('access denied')
        return path

    def redirect(self, url, code=303):
        self._headers.clear()
        self._headers['Location'] = url

    def get_http_method(self):
        return os.getenv('REQUEST_METHOD', '')

    def pre_dispatch(self):
        """
        Allows some operations to be done before the action itself is processed
        """
        pass

    def run_unprotected(self, path=None, selectorname=None):
        """
        Runs an HTTP-mapped action in a mode which may throw an exception.
        """
        tmpl = None
        methodname = None
<<<<<<< HEAD
        try:
            if len(self.corplist) == 0 or not self.corplist:
                raise AuthException(_('You do not have an access to any corpus.'))

            if path is None:
=======
        self.init_locale()
        self._init_session()

        if path is None:
>>>>>>> 8cec624a
                path = self.import_req_path()

        if self._user is None and path[0] not in ('login', 'loginx'):
            self.redirect('login')

        try:
            self.pre_dispatch()

            named_args = self.parse_parameters(selectorname)
            methodname, tmpl, result = self.process_method(path[0], path, named_args)

            if hasattr(self, '_user_settings'):
                user_settings = getattr(self, '_user_settings')
            else:
                user_settings = {}
            log_request(user_settings, '%s' % methodname)

            return_type = self.get_method_metadata(methodname, 'return_type')
            cont = self.output_headers(return_type)
            if cont:
                self.output_result(methodname, tmpl, result, return_type)

            if plugins.has_plugin('sessions'):
                plugins.sessions.save(self._get_session_id(), self._session)

        except Exception as e:
            logging.getLogger(__name__).error(u'%s\n%s' % (e, ''.join(self.get_traceback())))
            raise RequestProcessingException(e.message, tmpl=tmpl, methodname=methodname, parent_err=e)

    def run(self, path=None, selectorname=None):
        """
        This method wraps run_unprotected by try-except clause and presents
        only brief error messages to the user.
        """
        if path is None:
            path = self.import_req_path()
        try:
            self.run_unprotected(path, selectorname)
        except Exception as err:
            from Cheetah.Template import Template
            from cmpltmpl import error_message

            return_type = self.get_method_metadata(path[0], 'return_type')
            if not self.headers_sent:
                self._headers[''] = 'Status:HTTP/1.1 500 Internal Server Error'
                self.output_headers(return_type=return_type)
                self.headers_sent = True
            import logging
            logging.getLogger(__name__).info(err.__class__)
            if settings.is_debug_mode() or isinstance(err['parent_err'], UserActionException):
                message = u'%s' % err
            elif type(err) is auth.AuthException:
                message = err.message
            else:
                message = _('Failed to process your request. Please try again later or contact system support.')

            if return_type == 'json':
                print(json.dumps({'error': self.rec_recode('%s' % err, 'utf-8', True)}))
            else:
                tpl_data = {
                    'message': message,
                    'corp_full_name': '?',
                    'corplist_size': '?',
                    'Corplist': [],
                    'corp_description': '',
                    'corp_size': '',
                    'mode_included': bool(getattr(err, 'tmpl', False)),
                    'method_name': getattr(err, 'methodname', '')
                }
                error_message.error_message(searchList=[tpl_data, self]).respond(CheetahResponseFile(sys.stdout))

    def process_method(self, methodname, pos_args, named_args, tpl_data=None):
        """
        This method handles mapping between HTTP actions and CGIPublisher's methods

        Returns
        -------
        result : tuple of 3 elements
          0 = method name
          1 = template name
          2 = template data dict
        """
        reload = {'headers': 'wordlist_form'}
        if tpl_data is None:
            tpl_data = {}
        if getattr(self, 'reload', None):
            self.reload = None
            if methodname != 'subcorp':
                reload_template = reload.get(methodname, methodname + '_form')
                if self.is_template(reload_template):
                    return self.process_method(reload_template,
                                               pos_args, named_args)
        if not hasattr(self, methodname):
            if methodname.endswith('_form'):
                tpl_data = {}
                return methodname[:-5], methodname + '.tmpl', tpl_data
            else:
                raise Exception('unknown method: "%s" dict:%s' % (methodname,
                                                                  self.__dict__))
        method = getattr(self, methodname)
        try:
            return (methodname,
                    getattr(method, 'template', methodname + '.tmpl'),
                    self.call_method(method, pos_args, named_args, tpl_data))
        except Exception as e:
            logging.getLogger(__name__).error(''.join(self.get_traceback()))

            return_type = self.get_method_metadata(methodname, 'return_type')
            if return_type == 'json':
                if settings.is_debug_mode() or isinstance(e, UserActionException):
                    json_msg = u'%s' % e
                else:
                    json_msg = _('Failed to process your request. Please try again later or contact system support.')
                return (methodname, None,
                        {'error': json_msg})
            if not self.exceptmethod and self.is_template(methodname + '_form'):
                tpl_data['error'] = e.message if type(e.message) == unicode else e.message.decode('utf-8')
                self.exceptmethod = methodname + '_form'
            if settings.is_debug_mode() or not self.exceptmethod:
                   raise e

            self.error = e.message if type(e.message) == unicode else e.message.decode('utf-8')
            em, self.exceptmethod = self.exceptmethod, None
            return self.process_method(em, pos_args, named_args, tpl_data)

    def recode_input(self, x, decode=1):  # converts query into corpencoding
        if self._corpus_architect and decode: return x
        if type(x) is ListType:
            return [self.recode_input(v, decode) for v in x]
        if decode:
            try:
                x = x.decode('utf-8')
            except UnicodeDecodeError:
                x = x.decode('latin1')
        return x

    def rec_recode(self, x, enc='', utf8_out=False):
        if not utf8_out:
            return x
        if not enc:
            enc = self.self_encoding()
        if isinstance(x, TupleType) or isinstance(x, ListType):
            return [self.rec_recode(e, enc, utf8_out) for e in x]
        if isinstance(x, DictType):
            d = {}
            for key, value in x.items():
                if key in ['corp_full_name', 'Corplist']:
                    d[key] = value
                else:
                    d[key] = self.rec_recode(value, enc, utf8_out)
            return d
        elif type(x) is StringType:
            return unicode(x, enc, 'replace').encode('utf-8')
        elif type(x) is UnicodeType:
            return x.encode('utf-8')
        return x

    def urlencode(self, key_val_pairs):
        """
        Recodes values of key-value pairs and encodes them (by urllib.urlencode)
        """
        enc = self.self_encoding()
        if type(key_val_pairs) is UnicodeType: # urllib.quote does not support unicode
            key_val_pairs = key_val_pairs.encode("utf-8")
        if type(key_val_pairs) is StringType:
            # mapping strings
            return quote_plus(key_val_pairs)
        return urlencode([(k, self.rec_recode(v, enc, utf8_out=True))
                          for (k, v) in key_val_pairs])

    def output_headers(self, return_type='html', outf=sys.stdout):
        """
        Generates proper content-type signature and
        creates a cookie to store user's settings

        Returns
        -------
        bool : True if content should follow else False
        """
        has_body = True
        user_settings = {}
        for k in self._user_settings:
            if k in self.__dict__:
                user_settings[k] = self.__dict__[k]
        self._cookies['user_settings'] = json.dumps(user_settings)
        self._cookies['user_settings']['path'] = self.environ.get('SCRIPT_NAME', '/')

        if return_type == 'json':
            self._headers['Content-Type'] = 'text/x-json'

        if outf:
            # Headers
            if 'Location' in self._headers:
                outf.write('Location: %s\n' % self._headers['Location'])
                has_body = False
            for k in sorted(self._headers.keys()):
                outf.write('%s: %s\n' % (k, self._headers[k]))
            # Cookies
            if self._cookies and outf:
                outf.write(self._cookies.output() + '\n')
            outf.write('\n')

        self.headers_sent = True
        return has_body

    def output_result(self, methodname, template, result, return_type, outf=sys.stdout,
                      return_template=False):
        from Cheetah.Template import Template
        # JSON
        if return_type == 'json':
            if type(result) != JsonEncodedData:
                json.dump(self.rec_recode(result, utf8_out=True), outf)
            else:
                print >> outf, result  # this is obsolete

        # Template
        elif type(result) is DictType:
            self._add_globals(result)
            self.add_undefined(result, methodname)
            result = self.rec_recode(result)
            custom_attributes = [a for a in CGIPublisher.__dict__.keys() if not a.startswith('__')
                                 and not a.endswith('__')]
            for attr in custom_attributes:  # recoding self
                setattr(self, attr, self.rec_recode(getattr(self, attr)))

            if template.endswith('.tmpl'):
                class_name = template[:-5]  # appropriate module import
                file, pathname, description = \
                    imp.find_module(class_name, [self._template_dir])
                module = imp.load_module(class_name, file, pathname, description)

                TemplateClass = getattr(module, class_name)

                result = TemplateClass(searchList=[result, self])
            else:
                result = Template(template, searchList=[result, self])
            if return_template:
                return result
            result.respond(CheetahResponseFile(outf))

        # Image
        elif hasattr(result, '__module__') and result.__module__ == 'Image':
            img_type = self._headers['Content-Type'].split('/')[1]
            result.save(outf, img_type)

        # Other (string)
        else:
            outf.write(str(result))

    def get_traceback(self):
        """
        Returns python-generated traceback information
        """
        import traceback

        err_type, err_value, err_trace = sys.exc_info()
        return traceback.format_exception(err_type, err_value, err_trace)

    def methods(self, params=0):
        """
        Lists all the methods with a doc string
        """
        methodlist = []
        cldict = self.__class__.__dict__
        for m in [x for x in cldict.keys() if not x.startswith('_') and hasattr(cldict[x], '__doc__')
                  and callable(cldict[x])]:
            mm = {'name': m, 'doc': cldict[m].__doc__}
            if params:
                try:
                    mm['Params'] = [{'name': v}
                                    for v in cldict[m].func_code.co_varnames[1:]]
                except AttributeError:
                    pass
            methodlist.append(mm)
        return {'List': methodlist}

    methods.template = """<html><head><title>Methods</title></head><body><ul>
        #for $l in $List
           <li><b>$l.name</b>(
               #set $sep = ''
               #for $p in $l.get('Params',[])
                  $sep$p.name
                  #set $sep = ', '
               #end for
                )<br>$l.doc<br>
        #end for
        </ul></body></html>
        """<|MERGE_RESOLUTION|>--- conflicted
+++ resolved
@@ -138,7 +138,7 @@
         self.data = data
 
     def __getitem__(self, key):
-        return self.data.get(key, None)
+        return self.data[key]
 
     def __setitem__(self, key, value):
         self.data[key] = value
@@ -172,15 +172,7 @@
     pass
 
 
-<<<<<<< HEAD
-class AuthException(UserActionException):
-    pass
-
-
-class CGIPublisher:
-=======
 class CGIPublisher(object):
->>>>>>> 8cec624a
     """
     This object serves as a controller of the application. It handles action->method mapping,
     target method processing, result rendering, generates required http headers etc.
@@ -376,12 +368,8 @@
     def parse_parameters(self, selectorname=None,
                          environ=os.environ, post_fp=None):
         self.environ = environ
-<<<<<<< HEAD
-        named_args = load_user_settings_cookie(environ.get('HTTP_COOKIE', ''))
-=======
 
         named_args = self.get_user_settings()
->>>>>>> 8cec624a
         self._user_settings.update(named_args)
         form = cgi.FieldStorage(keep_blank_values=self._keep_blank_values,
                                 environ=self.environ, fp=post_fp)
@@ -445,22 +433,15 @@
 
     def run_unprotected(self, path=None, selectorname=None):
         """
-        Runs an HTTP-mapped action in a mode which may throw an exception.
+        Runs an HTTP-mapped action in a mode which does wrap
+        error processing (i.e. it may throw an exception).
         """
         tmpl = None
         methodname = None
-<<<<<<< HEAD
-        try:
-            if len(self.corplist) == 0 or not self.corplist:
-                raise AuthException(_('You do not have an access to any corpus.'))
-
-            if path is None:
-=======
         self.init_locale()
         self._init_session()
 
         if path is None:
->>>>>>> 8cec624a
                 path = self.import_req_path()
 
         if self._user is None and path[0] not in ('login', 'loginx'):
@@ -488,7 +469,7 @@
 
         except Exception as e:
             logging.getLogger(__name__).error(u'%s\n%s' % (e, ''.join(self.get_traceback())))
-            raise RequestProcessingException(e.message, tmpl=tmpl, methodname=methodname, parent_err=e)
+            raise RequestProcessingException(e.message, tmpl=tmpl, methodname=methodname)
 
     def run(self, path=None, selectorname=None):
         """
@@ -508,9 +489,8 @@
                 self._headers[''] = 'Status:HTTP/1.1 500 Internal Server Error'
                 self.output_headers(return_type=return_type)
                 self.headers_sent = True
-            import logging
-            logging.getLogger(__name__).info(err.__class__)
-            if settings.is_debug_mode() or isinstance(err['parent_err'], UserActionException):
+
+            if settings.is_debug_mode() or type(err) is UserActionException:
                 message = u'%s' % err
             elif type(err) is auth.AuthException:
                 message = err.message
@@ -570,7 +550,7 @@
 
             return_type = self.get_method_metadata(methodname, 'return_type')
             if return_type == 'json':
-                if settings.is_debug_mode() or isinstance(e, UserActionException):
+                if settings.is_debug_mode() or type(e) is UserActionException:
                     json_msg = u'%s' % e
                 else:
                     json_msg = _('Failed to process your request. Please try again later or contact system support.')
