@import "./shared/globals.less";

body {
    font-family: @default-font-family;
    color: @color-default-text;
    background-image: @main-background;
    font-size: 10pt;
    margin: 0;
    padding: 0;
    height: 100%;
}

section > h2 {
    margin: 0;
    padding: 0.4em 0.6em;
    background-color: @color-light-frame;
    border-radius: 6px 6px 0 0;
    font-size: 140%;
    font-weight: 300;
}

button,
input[type='button'],
input[type='submit'] {
    padding: 0.2em 0.4em;
}

footer {
    margin-top: 2em;
    color: @color-light-text;
    clear: both;
    padding: 0.5em 2em;
    text-align: right;
    line-height: 1.3em;

    .debug-warning {
        font-size: 8pt;
        display: inline-block;
        background-color: #E2007A;
        color: #EEEEEE;
        border-radius: 3px;
        padding: 3px 6px;
    }
}

section > * {
    margin: 1em;
}

section > .no-margin {
    margin: 0;
}

fieldset {
    margin: 0;
    padding: 1em;
    border-style: solid;
    border-color: @color-frame-fieldset;
    border-width: 1px;
    border-radius: @border-radius-default;

    h3 {
        text-align: center;
        font-size: 11pt;
        margin: 0.4em 0 0 0.1em;
    }

    h4 {
        text-align: center;
        font-size: 9pt;
        margin: 20px 0 0;
    }

    fieldset {
        margin: 0.4em;
    }
}


h1 {
    font-size: 170%;
    margin-top: 0;
}

h2 {
    font-size: 140%;
    margin: 0.5em auto 0.5em 0.5em;
    font-weight: 500;
}

img {
    border: none;
}

input[type="text"],
input[type="password"],
span.input-like {
    border: @input-border-style;
    border-radius: @input-border-radius;
    display: inline-block;
    vertical-align: middle;
    padding-left: 0.2em;
}

input[readonly][type="text"] {
    background-color: @color-light-green;
}

span.input-like {
    background-color: #FFFFFF;
    display: inline-block;
    text-align: center;
}

input[type="number"] {
    border: @input-border-style;
    border-radius: @input-border-radius;
    width: 35px;
    padding: 3px;
}

pre {
    background-color: #fff;
    border: 1px #000 dotted;
    margin: 0;
    padding: .5em;
}

hr {
    color: @color-frame-fieldset;
    background-color: @color-frame-fieldset;
    height: 1px;
    border: none;
}

a {
    color: @color-link-dark;
    cursor: pointer;
    text-decoration: underline;
}

a.external {
    padding-right: 1em;
    background-image: url(../img/external-link.png);
    background-repeat: no-repeat;
    background-position: 100% 0;
}

#content {
    display: block;
    margin: 0;
    overflow: auto;
    padding: 0 2em 2em @ucnk-topbar-left-margin;
}

#content > section {
    border-radius: @border-radius-default;
    display: inline-block;
    vertical-align: top;
    margin: 1em 0 0 0;
    background-color: @color-section-bg;
    box-shadow: @portal-box-shadow;
    min-width: 46%;
}

section.inner {
    > * {
        margin: 0;
    }
    /*
    margin: 0 0 0.4em 0;
    padding: 1em 3em 1em 2em;
    box-shadow: 0 3px 3px -2px #A0A0A0;
    */
    margin-bottom: 1em;
    padding: 0;
    h3 {
        margin: 0;
        text-align: left;
        padding-bottom: 0.5;
    }
}

#content > section.full {
    width: 95%;
}

#content > section.exclusive {
    display: block;
    padding-bottom: 20px;
}

section.corpus-and-query {
    display: block;
    margin: 1.3em 0 0 0;
    color: #595857;
    border: none;
    background-color: transparent;
}

section.corpus-and-query {
    #query-overview-mount {
        margin-top: 1.5em;
        margin-bottom: 0;
    }

    #view-options-mount {
        margin: 0;
    }

    #general-overview-mount {
        margin: 0;
    }
}

section.corpus-and-query {

    ul#query-overview-bar {
        padding: 0;
        margin: 0;
        list-style-type: none;
        font-family: @condensed-font-family;

        > li {
            display: inline-block;
            margin: 0;

            a.args {
                text-decoration: none;
                color: @color-logo-blue;
            }

            a.args:hover {
                text-decoration: underline;
            }

            .transition {
                font-size: 120%;
                color: @color-light-text;
            }
        }
    }
}

fieldset.query-exec-opts {

    margin-bottom: 0.7em;

    legend {
        margin-left: 0.7em;
        margin-right: 0.7em;
    }

    ul {
        list-style-type: none;
        margin: 0;

        li {
            margin: 0;
            padding: 0.2em 0;

            label {
                color: @color-default-text;
                white-space: nowrap;

                input[type="radio"] {
                    margin: 0 0.3em 0.1em 0;
                    padding: 0;
                    vertical-align: middle;
                }
            }

            label.active {
                color: @color-default-text;
            }
        }
    }
}

/* system pop-up messages */

.messages {

    display: block;
    position: fixed;
    left: 50%;
    top: 7em;
    z-index: 10000;

    .message {
        background-color: #FEFEFE;
        border: solid 1px #eeeeee;
        border-radius: @border-radius-default;
        box-shadow: 2px 2px 3px #aaa;
        color: @color-default-text;
        font-weight: 700;
        margin: 5pt;
        padding: 0.4em 0.4em 0.4em 1em;
        position: relative;
        left: -50%;
    }

    .message.info {
        color: @color-default-text;
    }

    .icon-box {
        position: absolute;
        padding: 0;
        top: 50%;
        margin-top: -0.8em;
    }

    .icon-box .icon {
        display: block;
        width: 1.6em;
        height: 1.6em;
        margin: 0;
        padding: 0;
    }

    .message-text {
        margin-top: 1em;
        margin-bottom: 1em;
        margin-left: 3em;
        margin-right: 3em;
    }

    .button-box {

        position: absolute;
        right: @close-button-size / 2;
        top: 50%;
        margin-top: -1 * @close-button-size / 2;

        .close-icon {
            display: block;
            img {
                width: @close-button-size;
                height: @close-button-size;
            }
        }
    }
}

footer {

    #copyright-info,
    #app-version {
        font-size: 7.5pt;
    }

    #copyright-info {
        margin-top: 0.5em;
    }

    #copyright-info a {
        color: @color-light-text;
        text-decoration: none;
    }

    #copyright-info a:hover {
        text-decoration: underline;
    }

    #corpus-search-form {
        margin: 0;
        padding: 0;
        width: 100%;
    }
}

/* an optional organization toolbar (contents injected via a plug-in) */

#common-bar {
    height: 40px;
    overflow: hidden;
    background-color: rgba(82, 80, 78, 0.199);
    color: #000000;
    width: 100%;

    .UserPane {
        color: @color-default-text;
        background-color: transparent;

        a {
            color: rgb(44, 25, 25);
        }

        .user {
            float: right;
            padding-right: 10pt;
            padding-top: 7pt;

            img.avatar {
                width: 1.5em;
                vertical-align: middle;
                margin-right: 0.3em;
            }

            a.username {
                text-decoration: none;
            }

            a.username:hover {
                text-decoration: underline;
            }
        }
    }
}


header#topbar {

    padding: 0;
    color: #000000;

    > * {
        vertical-align: top;
    }

    #menu-bar, .corpus-and-query {
        white-space: nowrap;
    }

    .navig-wrapper {
        display: inline-block;
        padding: 2em 1em 0 @ucnk-topbar-left-margin;
    }

    a#logo-wrapper {

        display: inline;
        background-color: transparent;

        img {
            display: inline-block;
            vertical-align: middle;
        }
    }
}

#main-menu-mount {
    box-sizing: border-box;
    margin: 0 0 0 1em;
    padding: 0 0.7em;
    display: inline-block;
    list-style-type: none;
    height: 100%;
    vertical-align: middle;
    background-color: transparent;
    border: 2px solid transparent;
    border-radius: @border-radius-default;
}

#menu-bar {
    margin: 0;
    display: inline-block;
    white-space: nowrap;
    background-color: transparent;
    font-size: 1.2em;
    width: auto;
    height: 3em;

    a:hover {
        text-decoration: none;
    }

    ul img {
        vertical-align: middle;
    }

    a.trigger:hover {
        cursor: default;
    }
}

#menu-level-1 {

    margin: 0;
    padding: 0;
    display: inline-block;

    > li {
        display: inline-block;
        margin-top: 0;
        padding: 0.6em 0.3em 0 0.3em;
        line-height: 1.4em;
        font-weight: normal;
        border: 1px solid transparent;
    }

    li.disabled a {
        color: @color-light-text;
    }

    li.disabled a:hover {
        background-color: transparent;
        border: none;
        color: @color-light-text !important;
    }

    > li a {
        display: block;
        text-decoration: none;
        color: @color-default-text;
    }

    > li.notifications {
        a {
            display: inline-block;
            font-size: 1.2em;
            vertical-align: middle;
        }

        .hourglass {
            animation: color-change 1s infinite;
        }
    }

    > a:hover {
        color: #FFFFFF;
    }

    > li a:hover {
        text-decoration: none;
    }

    > li.active {
        position: relative;
        background-color: @color-default-green;
        border: 1px solid @color-default-green;
    }

    > li.active ul.submenu {
        position: absolute;
        left: 0;
        background-color: @color-default-green;
        box-shadow: @portal-box-shadow;
        margin: 0 0 0 0;
        z-index: 500;
        font-weight: normal;
        padding: 0;
        line-height: 1.2em;
        border-radius: @border-radius-default;
        min-width: 110px;
        list-style: none;

        a, span.disabled {
            text-shadow: none;
            display: block;
            padding: 0.2em 1em;
        }

        li {
            display: list-item;
            padding: 0;
            margin: 0.2em 0 0.2em 0;
        }

        li:hover {
            background-color: @color-light-green;
        }

        li.disabled a {
            color: @color-light-text;
        }

        li.separ {
            border-width: 0;
            border-style: solid;
            border-color: #FFFFFF;
        }
    }
}

#active-corpus {

    a {
        color: @color-logo-blue;
        text-decoration: none;
    }

    a:hover {
        text-decoration: underline;
    }

    .subcorpus {
        color: @color-logo-blue;
    }
}

#corpus-details-box,
.SubcorpusInfo {

    dl {
        dt {
            font-weight: normal;
            color: @color-light-text;
        }

        dt::first-letter {
            text-transform: uppercase;
        }

        dt:not(:first-of-type) {
            margin-top: 0.9em;
        }

        dd {
            margin-top: 0.3em;
            margin-left: 1em;
            font-size: 1.2em;

            a {
                color: @color-default-text;
            }

            a:hover {
                color: @color-logo-blue;
            }
        }
    }

    h2.subcorpus-name,
    h2.corpus-name {
        font-size: 16pt;
        font-weight: normal;
        margin: 0 0 0.7em 0;
        padding: 0.2em 0.3em;
        display: inline-block;
        background-color: @color-logo-blue;
        color: #FFFFFF;
        border-radius: 5px;
    }
}

#corpus-details-box {

    ul {
        margin: 0;
    }

    h2 {
        margin-bottom: 1em;
        text-align: center;
    }

    h3 {
        font-size: 13pt;
        margin-top: 1em;
        margin-bottom: 0.3em;
    }

    h4 {
        margin-top: 0.5em;
        margin-bottom: 0;
    }

    table.attrib-list tr.item *,
    table.struct-list tr.item * {
        background-color: transparent;
    }

    table.attrib-list,
    table.struct-list {
        border-collapse: collapse;
    }

    table.attrib-list th,
    table.struct-list th,
    table.attrib-list td,
    table.struct-list td {
        font-size: 0.8em;
    }

    table.attrib-list th,
    table.struct-list th {
        color: @color-logo-pink;
        padding: 0.2em 1em;
        text-align: center;
        font-weight: normal;
    }

    table.attrib-list th.attrib-heading,
    table.struct-list th.attrib-heading {
        background-color: transparent;
        border-color: @color-light-text;
        border-style: solid;
        border-width: 0 0 1px;
        color: @color-default-text;
        font-size: 1em;
        text-align: center;
        font-weight: normal;
    }

    table.structs-and-attrs {
        margin: 0;
        clear: both;
        border-collapse: separate;
        border: none;

        td {
            vertical-align: top;
        }
    }

    .note {
        margin: 0;
        padding: 0 5em 0 0;
        font-size: 70%;
        color: @color-default-text;
    }

    .empty-citation-info {
        margin-bottom: 0.7em;
    }

    td.numeric {
        padding-left: 1em;
        text-align: right;
    }

    dd.references {

        h4 {
            font-size: 1em;
            font-weight: normal;
        }

        .html {
            font-size: 0.8em;
        }
    }
}

.SubcorpusInfo {

    h2 {
        margin-left: 0;
    }

    .subc-query {
        margin-top: 0.4em;

        textarea {
            background-color: transparent;
            border: 1px solid @color-light-grey;
            margin-top: 0.4em;
        }
    }

    .subc-query h3,
    .description h3 {
        margin-bottom: 0.7em;
    }

    .description .html {
        font-size: 0.9em;
        border-radius: @input-border-radius;
        padding: 0.7em;
        background-color: #edf9fd;
        border: 1px solid #d8e7ed;
    }
}

.ktx-pagination {
    background-color: @color-light-frame;
}

section > .ktx-pagination,
section #result-mount .ktx-pagination {
    margin: 0;
    text-align: right;

    form {
        margin: 0 20px;
        padding-bottom: 5px;
        padding-top: 5px;
    }
}

.ktx-pagination-core,
.desc {
    display: inline-block;
}

.ktx-pagination-core {
    vertical-align: middle;

    .curr-page {

        background-color: #ffffff;
        display: inline-block;
        width: 3em;
        line-height: 1.4em;
        border: @input-border-style;
        border-radius: @input-border-radius;
        padding: 0;
        text-align: left;

        input {
            width: 3em;
            border: none;
            padding-right: 0.4em;
            padding-left: 0.4em;
            border-radius: 0;
            box-sizing: border-box;
        }

        img.ajax-loader-bar {
            display: inline-block;
            vertical-align: middle;
        }
    }
}

.ktx-pagination-left {
    display: inline-block;
    padding-right: 6px;
}

.ktx-pagination-right {
    display: inline-block;
    padding-left: 6px;
}

.ktx-pagination a {
    vertical-align: middle;
}

.ktx-pagination a > img {
    display: inline-block;
    vertical-align: middle;
    height: @navig-icon-size;
}

.ktx-pagination a:last-of-type img {
    padding-left: 0.3em;
}

.hidden {
    display: none;
}

.highlighted {
    color: @color-logo-pink;
    font-weight: 700;
}

.note {
    color: @color-light-text;
    font-weight: normal;
}

.text-type-top-bar {
    padding: 5px 10px;
    text-align: right;
}

a.disabled,
.disabled {
    color: @color-light-text;
}

a:hover {
    color: @color-logo-pink;
    text-decoration: underline;
}

div.buttons {
    padding-top: 2em;

    button:not(:last-child),
    span.util-button:not(:last-child) {
        margin-right: 0.7em;
    }
}

fieldset .select-all,
table.envelope .select-all {
    display: inline-block;
}

fieldset .select-all {
    padding-top: 10px;
}

fieldset.inactive {
    border-color: #DEDEDE;
}

/* ------- general data table ------- */

table.data {
    background-color: #FFFFFF;
    border-collapse: separate;
    border-spacing: 0;
    border: 1px solid @color-light-frame;
    border-radius: @border-radius-default;

    > tbody > tr > td,
    > tbody > tr > th,
    > thead > tr > th {
        text-align: left;
        padding: 0.3em 0.7em 0.3em 0.8em;
        border-color: @color-default-green;
        border-width: 0 1pt 0 0;
        border-style: solid;
    }

    > tbody > tr > td th:last-child,
    > tbody > tr > td:last-child {
        border: none;
    }

    > tbody > tr > th,
    > thead > tr > th {
        color: @color-default-text;
        background-color: @color-default-green;
        font-weight: bold;
        padding-top: 1em;
        padding-bottom: 0.5em;
    }

    td.empty-result-cell {
        text-align: center;
        padding: 0.7em 1em;
    }

    td.num {
        text-align: right;
    }

    td.center {
        text-align: center;
    }

    th a {
        color: @color-default-text;
    }

    td a {
        color: @color-link-dark;
        text-decoration: none;
    }

    td a:hover {
        text-decoration: underline;
    }

    th.super {
        text-align: center;
    }

    > tbody > tr:nth-child(odd) {
        background-color: @color-light-green;
    }

    .deleted {
        color: @color-logo-pink;
    }

    .sort-flag {
        margin-left: 0.4em;
        margin-right: 0.4em;
    }
}

fieldset label.select-all {
    color: @color-logo-blue;
}

table.form {
    margin-top: 10px;
    border-collapse: collapse;

    th {
        font-weight: 400;
        text-align: left;
        white-space: nowrap;
    }

    tr.required th {
        font-weight: 700;
    }

    th,
    td {
<<<<<<< HEAD
        padding: 0.2em 0.7em 0.2em 0;
=======
        padding: 0.3em 0.7em 0.3em 0;
>>>>>>> a9de2800
    }
}

.num {
    text-align: right;
}

#content form.login {
    height: auto;
    overflow: auto;
    color: @color-default-text;
}

.struct em {
    text-decoration: none;
    color: #575757;
    font-size: 130%;
}

table.results-range-and-paging {
    border-collapse: collapse;

    th {
        font-weight: normal;
        text-align: left;
    }

    td {
        padding: 3pt 0;
    }
}

a.context-help {
    text-decoration: none;
    padding: 0 0 0 0.2em;

    img {
        display: inline-block;
        vertical-align: top;
        width: 0.6em;
        padding-bottom: 0.1em;
    }
}

a.util-button,
button.util-button {
    .util-button();
}

a.util-button.active,
button.util-button.active {
    background-color: #FFC8AD;
    color: rgb(39, 35, 36);
}

a.util-button.active:hover,
button.util-button.active:hover {
    background-color: #FFF0E8;
    color: rgb(39, 35, 36);
}

.util-button.cancel.disabled,
.util-button.disabled {
    .disabled-util-button();
}

a.util-button.cancel,
button.util-button.cancel {
    color: @color-logo-pink;
}

a.util-button:hover,
button.util-button:hover {
    background-color: @color-light-green;
}

#error-reporting {
    font-size: 7.5pt;
}

.monospace {
    font-family: @monospace-font-family;
}

.default-button {
    .default-button-tpl();
}

.default-button:hover {
    background-color: @color-logo-blue-shining;
    border-color: @color-logo-blue-shining;
    color: @color-white-text;
    text-decoration: none;
}

label.struct {
    font-weight: bold;
}

.panic {
    font-size: 180%;
}

.error-input {
    border: 2px solid @color-logo-pink !important;
    border-radius: @border-radius-default !important;
}

.highlighted-label {
    color: @color-logo-pink !important;
}

.inline-label {
    padding-left: 0.5em;
}


.hint {
    color: @color-light-text;
}

p.boxed-par {
    text-align: justify;
}

.view-options {
    .buttons {
        img.ajax-loader {
            display: inline-block;
            margin: 0 2em;
        }
    }
}

.DelItemIcon {
    display: inline-block;
    color: red !important;
    text-decoration: none;
    padding: 0 0.1em;
}

.DelItemIcon.disabled,
.DelItemIcon.disabled:hover {
    cursor: default !important;
    color: @color-superlight-text !important;
    background-color: transparent !important;
}

.DelItemIcon:hover {
    text-decoration: none !important;
    background-color: red !important;
    color: #FFFFFF !important;
}

.query-overview {

    padding: 1.5em;
    background-color: #E9F7FC;
    text-align: center;

    h3 {
        display: inline-block;
        margin-top: 0;
        margin-bottom: 0.5em;
        border-style: solid;
        border-color: @color-default-green;
        border-width: 0 0 1px 0;
    }

    table {
        border-collapse: collapse;
        border: none;
    }

    table th,
    table td {
        padding: 5px 1em;
    }

    table th {
        color: @color-logo-pink;
        border: none;
    }

    table td {
        text-align: left;
        border: 1px solid @color-default-green;
    }
}


.sh-regexp {
    color: #920040;
}

.sh-attr {
    color: @color-logo-pink;
}

.sh-keyword {
    color: #48872b;
}

.sh-operator {
    color: #005d83;
}

.sh-error {
    padding-left: 0.4em;
    padding-right: 0.4em;
    color: #FFFFFF;
    background-color: @color-logo-pink;
}

.sh-value-warning {
    text-decoration: underline;
}

.sh-value-clickable {
    text-decoration: none;
    background-color: rgb(236, 243, 250);
}

@keyframes fadein {

    // transition: opacity .3s ease-in;
    from {
        opacity: 0;
    }

    to {
        opacity: 1;
    }
}

@keyframes fadeout {
    from {
        opacity: 1;
    }

    to {
        opacity: 0;
    }
}

@keyframes color-change {
    0% { color: @color-default-text; }
    50% { color: @color-default-text; }
    70% { color: @color-light-text; }
}<|MERGE_RESOLUTION|>--- conflicted
+++ resolved
@@ -987,11 +987,7 @@
 
     th,
     td {
-<<<<<<< HEAD
-        padding: 0.2em 0.7em 0.2em 0;
-=======
         padding: 0.3em 0.7em 0.3em 0;
->>>>>>> a9de2800
     }
 }
 
