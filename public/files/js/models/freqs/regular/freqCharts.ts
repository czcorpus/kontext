/*
 * Copyright (c) 2022 Charles University in Prague, Faculty of Arts,
 *                    Institute of the Czech National Corpus
 * Copyright (c) 2022 Tomas Machalek <tomas.machalek@gmail.com>
 *
 * This program is free software; you can redistribute it and/or
 * modify it under the terms of the GNU General Public License
 * as published by the Free Software Foundation; version 2
 * dated June, 1991.
 *
 * This program is distributed in the hope that it will be useful,
 * but WITHOUT ANY WARRANTY; without even the implied warranty of
 * MERCHANTABILITY or FITNESS FOR A PARTICULAR PURPOSE.  See the
 * GNU General Public License for more details.

 * You should have received a copy of the GNU General Public License
 * along with this program; if not, write to the Free Software
 * Foundation, Inc., 51 Franklin Street, Fifth Floor, Boston, MA  02110-1301, USA.
 */

import { Dict, List, pipe, tuple } from 'cnc-tskit';
import { IFullActionControl, SEDispatcher, StatelessModel } from 'kombo';
import { debounceTime, Observable, Subject } from 'rxjs';
import { PageModel } from '../../../app/page';
import { FreqResultResponse } from '../common';
import { Actions } from './actions';
import {
    BaseFreqModelState, FreqDataLoader, FreqServerArgs, PAGE_SIZE_INPUT_WRITE_THROTTLE_INTERVAL_MS,
    ResultBlock, validateNumber } from './common';
import { importData } from './table';
import { FreqFormInputs } from './freqForms';
import { StructuralAttribute } from '../../../types/kontext';

export type FreqChartsAvailableOrder = '0'|'freq'|'rel';

export type FreqChartsAvailableData = 'freq'|'rel';

export type FreqChartsAvailableTypes = 'bar'|'cloud'|'timeline';


export interface FreqChartsModelArgs {
    dispatcher:IFullActionControl;
    pageModel:PageModel;
    freqCrit:Array<string>;
    freqCritAsync:Array<string>;
    formProps:FreqFormInputs;
    initialData:Array<ResultBlock>;
    currentPage:number;
    fmaxitems:number;
    freqLoader:FreqDataLoader;
}

export interface FreqChartsModelState extends BaseFreqModelState {
    type:{[sourceId:string]:FreqChartsAvailableTypes};
    dataKey:{[sourceId:string]:FreqChartsAvailableData};
    fmaxitems:{[sourceId:string]:number};
    dtFormat:{[sourceId:string]:string};
}

type DebouncedActions =
    typeof Actions.FreqChartsChangePageSize |  typeof Actions.ResultSetMinFreqVal;

<<<<<<< HEAD
function getDtFormat(pageModel:PageModel, fcrit:string):string {
    return List.find(
        // TODO maybe this fcrit parsing is too low-level (but the server must
        // reflect the issue too as there is no alternative value for this at the moment)
        v => v.name === fcrit.split('.')[1].split(' ')[0],
        pageModel.getNestedConf<Array<StructuralAttribute>>('structsAndAttrs', fcrit.split('.')[0])
    ).dtFormat;
}

export class FreqChartsModel extends StatelessModel<FreqChartsModelState> {
=======
>>>>>>> efbdfd7f

export class FreqChartsModel extends StatelessModel<FreqChartsModelState> {

    private pageModel:PageModel;

    private freqLoader:FreqDataLoader;

    private readonly debouncedAction$:Subject<DebouncedActions>;


    constructor({
        dispatcher, pageModel, freqCrit, freqCritAsync, formProps,
        initialData, currentPage, fmaxitems, freqLoader
    }:FreqChartsModelArgs) {

        super(
            dispatcher,
            {
                data: pipe(
                    initialData,
                    // if initial data are time data we'll change chart parameters and reload on view init
                    List.map(v => tuple(v.fcrit, getDtFormat(pageModel, v.fcrit) ? undefined : v)),
                    List.concat(List.map(v => tuple(v, undefined), freqCritAsync)),
                    Dict.fromEntries()
                ),
                freqCrit,
                freqCritAsync,
                currentPage: pipe(
                    freqCrit,
                    List.concat(freqCritAsync),
                    List.map(
                        k => tuple(k, initialData.length > 1 ? null : `${currentPage}`)
                    ),
                    Dict.fromEntries()
                ),
                sortColumn: pipe(
                    freqCrit,
                    List.concat(freqCritAsync),
                    List.map(
                        k => tuple(k, formProps.freq_sort)
                    ),
                    Dict.fromEntries()
                ),
                ftt_include_empty: formProps.ftt_include_empty,
                flimit: formProps.flimit || '0',
                type: pipe(
                    freqCrit,
                    List.concat(freqCritAsync),
                    List.map(
                        k => tuple<string, FreqChartsAvailableTypes>(k, 'bar')
                    ),
                    Dict.fromEntries()
                ),
                dataKey: pipe(
                    freqCrit,
                    List.concat(freqCritAsync),
                    List.map(
                        k => tuple<string, FreqChartsAvailableData>(k, 'freq')
                    ),
                    Dict.fromEntries()
                ),
                fmaxitems: pipe(
                    freqCrit,
                    List.concat(freqCritAsync),
                    List.map(
                        k => tuple(k, fmaxitems)
                    ),
                    Dict.fromEntries()
                ),
                isBusy: pipe(
                    freqCrit,
                    List.concat(freqCritAsync),
                    List.map(
                        k => tuple(k, false)
                    ),
                    Dict.fromEntries()
                ),
                dtFormat: pipe(
                    freqCrit,
                    List.concat(freqCritAsync),
                    List.map(
                        k => tuple(k, getDtFormat(pageModel, k))
                    ),
                    Dict.fromEntries()
                )
            }
        );

        this.pageModel = pageModel;
        this.freqLoader = freqLoader;

        this.debouncedAction$ = new Subject();
        this.debouncedAction$.pipe(
            debounceTime(PAGE_SIZE_INPUT_WRITE_THROTTLE_INTERVAL_MS)

        ).subscribe({
            next: value => {
                dispatcher.dispatch({
                    ...value,
                    payload: {...value.payload, debounced: true}
                });
            }
        });

        this.addActionHandler(
            Actions.FreqChartsDataLoaded,
            (state, action) => {
                state.isBusy[action.payload.data.fcrit] = false;
                if (action.error) {
                    this.pageModel.showMessage('error', action.error);

                } else {
                    state.data[action.payload.data.fcrit] = action.payload.data;
                }
            }
        );

        this.addActionHandler(
            Actions.FreqChartsChangeOrder,
            (state, action) => {
                state.sortColumn[action.payload.sourceId] = action.payload.value;
                state.isBusy[action.payload.sourceId] = true;
            },
            (state, action, dispatch) => {
                this.dispatchLoad(
                    this.freqLoader.loadPage(this.getSubmitArgs(state, action.payload.sourceId)),
                    state,
                    dispatch,
                );
            }
        );

        this.addActionHandler(
            Actions.FreqChartsChangeUnits,
            (state, action) => {
                state.dataKey[action.payload.sourceId] = action.payload.value;
            }
        );

        this.addActionHandler(
            Actions.FreqChartsChangeType,
            (state, action) => {
                state.type[action.payload.sourceId] = action.payload.value;
                state.isBusy[action.payload.sourceId] = true;
            },
            (state, action, dispatch) => {
                this.dispatchLoad(
                    this.freqLoader.loadPage(this.getSubmitArgs(state, action.payload.sourceId)),
                    state,
                    dispatch,
                );
            }
        );

        this.addActionHandler(
            Actions.FreqChartsChangePageSize,
            (state, action) => {
                if (action.payload.debounced) {
                    state.isBusy[action.payload.sourceId] = true;

                } else {
                    state.fmaxitems[action.payload.sourceId] = action.payload.value;
                    this.debouncedAction$.next(action);
                }

            },
            (state, action, dispatch) => {
                if (action.payload.debounced) {
                    this.dispatchLoad(
                        this.freqLoader.loadPage(
                            this.getSubmitArgs(state, action.payload.sourceId)
                        ),
                        state,
                        dispatch,
                    );
                }
            }
        );

<<<<<<< HEAD
        this.addActionHandler(
            Actions.ResultApplyMinFreq,
            (state, action) => {
                state.isBusy = Dict.map(_ => true, state.isBusy);
                state.currentPage = Dict.map(_ => '1', state.currentPage);
            },
            (state, action, dispatch) => {
                Dict.forEach(
                    (_, sourceId) => {
                        this.dispatchLoad(
                            this.freqLoader.loadPage(this.getSubmitArgs(state, sourceId)),
                            state,
                            dispatch,
                        );
                    },
                    state.data
                );
            }
        );

        this.addActionHandler(
            Actions.FreqChartsReloadData,
=======
        this.addActionHandler<typeof Actions.FreqChartsReloadData>(
            Actions.FreqChartsReloadData.name,
>>>>>>> efbdfd7f
            (state, action) => {
                state.isBusy[action.payload.sourceId] = true
            },
            (state, action, dispatch) => {
                this.dispatchLoad(
                    this.freqLoader.loadPage(this.getSubmitArgs(state, action.payload.sourceId)),
                    state,
                    dispatch,
                );
            }
        );

        this.addActionHandler(
            Actions.ResultSetMinFreqVal,
            (state, action) => {
                if (action.payload.debounced) {
                    if (validateNumber(action.payload.value, 0)) {
                        state.isBusy = Dict.map(v => true, state.isBusy);
                        state.currentPage = Dict.map(_ => '1', state.currentPage);
                    }

                } else {
                    state.flimit = action.payload.value;
                    this.debouncedAction$.next(action);
                }

            },
            (state, action, dispatch) => {
                if (action.payload.debounced) {
                    if (validateNumber(action.payload.value, 0)) {
                        Dict.forEach(
                            (block, fcrit) => {
                                this.dispatchLoad(
                                    this.freqLoader.loadPage(this.getSubmitArgs(state, fcrit)),
                                    state,
                                    dispatch
                                );
                            },
                            state.data
                        );

                    } else {
                        this.pageModel.showMessage(
                            'error', this.pageModel.translate('freq__limit_invalid_val'));
                    }
                }
            }
        );

        this.addActionHandler(
            Actions.FreqChartsSetParameters,
            (state, action) => {
                state.sortColumn[action.payload.sourceId] = action.payload.sortColumn;
                state.type[action.payload.sourceId] = action.payload.type;
                state.dataKey[action.payload.sourceId] = action.payload.dataKey;
                state.isBusy[action.payload.sourceId] = true;
            },
            (state, action, dispatch) => {
                this.dispatchLoad(
                    this.freqLoader.loadPage(this.getSubmitArgs(state, action.payload.sourceId)),
                    state,
                    dispatch,
                );
            }
        );
    }

    private dispatchLoad(
        load:Observable<FreqResultResponse>,
        state:FreqChartsModelState,
        dispatch:SEDispatcher
    ):void {

        load.subscribe({
            next: data => {
                List.forEach(
                    (block, idx) => {
                        dispatch<typeof Actions.FreqChartsDataLoaded>({
                            name: Actions.FreqChartsDataLoaded.name,
                            payload: {
                                data: importData(
                                    this.pageModel,
                                    block,
                                    parseInt(state.currentPage[block.fcrit]),
                                    data.fmaxitems
                                )
                            },
                        });
                    },
                    data.Blocks
                )
            },
            error: error => {
                dispatch<typeof Actions.FreqChartsDataLoaded>({
                    name: Actions.FreqChartsDataLoaded.name,
                    error
                });
            }
        });
    }

    getSubmitArgs(state:FreqChartsModelState, fcrit:string):FreqServerArgs {
        return {
            ...this.pageModel.getConcArgs(),
            fcrit,
            flimit: parseInt(state.flimit),
            freq_sort: state.type[fcrit] === 'timeline' ? '0' : state.sortColumn[fcrit],
            fpage: state.currentPage[fcrit],
            ftt_include_empty: state.ftt_include_empty,
            freqlevel: 1,
            fmaxitems: state.fmaxitems[fcrit],
            format: 'json'
        };
    }
}<|MERGE_RESOLUTION|>--- conflicted
+++ resolved
@@ -60,7 +60,6 @@
 type DebouncedActions =
     typeof Actions.FreqChartsChangePageSize |  typeof Actions.ResultSetMinFreqVal;
 
-<<<<<<< HEAD
 function getDtFormat(pageModel:PageModel, fcrit:string):string {
     return List.find(
         // TODO maybe this fcrit parsing is too low-level (but the server must
@@ -70,9 +69,6 @@
     ).dtFormat;
 }
 
-export class FreqChartsModel extends StatelessModel<FreqChartsModelState> {
-=======
->>>>>>> efbdfd7f
 
 export class FreqChartsModel extends StatelessModel<FreqChartsModelState> {
 
@@ -252,33 +248,8 @@
             }
         );
 
-<<<<<<< HEAD
-        this.addActionHandler(
-            Actions.ResultApplyMinFreq,
-            (state, action) => {
-                state.isBusy = Dict.map(_ => true, state.isBusy);
-                state.currentPage = Dict.map(_ => '1', state.currentPage);
-            },
-            (state, action, dispatch) => {
-                Dict.forEach(
-                    (_, sourceId) => {
-                        this.dispatchLoad(
-                            this.freqLoader.loadPage(this.getSubmitArgs(state, sourceId)),
-                            state,
-                            dispatch,
-                        );
-                    },
-                    state.data
-                );
-            }
-        );
-
         this.addActionHandler(
             Actions.FreqChartsReloadData,
-=======
-        this.addActionHandler<typeof Actions.FreqChartsReloadData>(
-            Actions.FreqChartsReloadData.name,
->>>>>>> efbdfd7f
             (state, action) => {
                 state.isBusy[action.payload.sourceId] = true
             },
