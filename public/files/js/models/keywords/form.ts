/*
 * Copyright (c) 2023 Charles University in Prague, Faculty of Arts,
 *                    Institute of the Czech National Corpus
 * Copyright (c) 2023 Tomas Machalek <tomas.machalek@gmail.com>
 * Copyright (c) 2023 Martin Zimandl <martin.zimandl@gmail.com>
 *
 * This program is free software; you can redistribute it and/or
 * modify it under the terms of the GNU General Public License
 * as published by the Free Software Foundation; version 2
 * dated June, 1991.
 *
 * This program is distributed in the hope that it will be useful,
 * but WITHOUT ANY WARRANTY; without even the implied warranty of
 * MERCHANTABILITY or FITNESS FOR A PARTICULAR PURPOSE.  See the
 * GNU General Public License for more details.

 * You should have received a copy of the GNU General Public License
 * along with this program; if not, write to the Free Software
 * Foundation, Inc., 51 Franklin Street, Fifth Floor, Boston, MA  02110-1301, USA.
 */

import { HTTP, List } from 'cnc-tskit';
import { IActionDispatcher, SEDispatcher, StatelessModel } from 'kombo';
import { PageModel } from '../../app/page';
import { IUnregistrable } from '../common/common';
import { Actions } from './actions';
import { Actions as GlobalActions } from '../common/actions';
import { Actions as CorparchActions } from '../../types/plugins/corparch';
import { Actions as ATActions } from '../../models/asyncTask/actions';
import { KeywordsSubmitArgs, KeywordsSubmitResponse } from './common';
import { WlnumsTypes } from '../wordlist/common';
import { AsyncTaskInfo } from '../../types/kontext';


export type ScoreType = null|'logL'|'chi2';

export interface KeywordsFormState {
    isBusy:boolean;
    refCorp:string;
    refSubcorp:string;
    attr:string;
    pattern:string;
    scoreType:ScoreType;
    precalcTasks:Array<AsyncTaskInfo<{}>>;
}

export interface KeywordsFormCorpSwitchPreserve {
    refCorp:string;
    refSubcorp:string;
    attr:string;
    pattern:string;
    scoreType:ScoreType;
}

export interface KeywordsFormModelArgs {
    dispatcher:IActionDispatcher;
    layoutModel:PageModel;
    refWidgetId:string;
    initialArgs:{
        ref_corpname:string;
        ref_usesubcorp:string;
        wlattr:string;
        wlpat:string;
        score_type:ScoreType;
    };
}

/**
 *
 */
export class KeywordsFormModel extends StatelessModel<KeywordsFormState> implements IUnregistrable {

    private readonly layoutModel:PageModel;

    private readonly refWidgetId:string;

    constructor({
        dispatcher,
        layoutModel,
        initialArgs,
        refWidgetId,
    }:KeywordsFormModelArgs) {
        super(
            dispatcher,
            {
                isBusy: false,
                refCorp: initialArgs ? initialArgs.ref_corpname : layoutModel.getNestedConf('refCorpusIdent', 'name'),
                refSubcorp: initialArgs ? initialArgs.ref_usesubcorp : layoutModel.getNestedConf('refCorpusIdent', 'usesubcorp'),
                attr: initialArgs ? initialArgs.wlattr : 'lemma',
                pattern: initialArgs ? initialArgs.wlpat : '.*',
                scoreType: initialArgs ? initialArgs.score_type : 'logL',
<<<<<<< HEAD
                precalcTasks: []
=======
>>>>>>> 11cae6d2
            }
        );
        this.layoutModel = layoutModel;
        this.refWidgetId = refWidgetId;

        this.addActionHandler(
            GlobalActions.CorpusSwitchModelRestore,
            (state, action)  => {
                if (!action.error) {
                    this.deserialize(
                        state,
                        action.payload.data[this.getRegistrationId()] as KeywordsFormCorpSwitchPreserve,
                        action.payload.corpora,
                    );
                }
            }
        );

        this.addActionHandler(
            GlobalActions.SwitchCorpus,
            (state, action) => {
                dispatcher.dispatch<typeof GlobalActions.SwitchCorpusReady>({
                    name: GlobalActions.SwitchCorpusReady.name,
                    payload: {
                        modelId: this.getRegistrationId(),
                        data: this.serialize(state)
                    }
                });
            }
        );

        this.addActionHandler(
            Actions.SetAttr,
            (state, action) => {
                state.attr = action.payload.value;
            }
        );

        this.addActionHandler(
            Actions.SetPattern,
            (state, action) => {
                state.pattern = action.payload.value;
            }
        );

        this.addActionHandler(
            Actions.SetScoreType,
            (state, action) => {
                state.scoreType = action.payload.value;
            }
        );

        this.addActionHandler(
            Actions.SubmitQuery,
            (state, action) => {
                state.isBusy = true;
            },
            (state, action, dispatch) => {
                this.submitRequest(state, dispatch);
            }
        );

        this.addActionHandler(
            Actions.SubmitQueryDone,
            (state, action) => {
                state.isBusy = false;
            }
        );

        this.addActionSubtypeHandler(
            CorparchActions.WidgetCorpusChange,
            action => action.payload.widgetId === this.refWidgetId,
            (state, action) => {
                state.refCorp = action.payload.corpusIdent.id;
                state.refSubcorp = action.payload.corpusIdent.usesubcorp;
            }
        );

        this.addActionHandler(
            Actions.RegisterPrecalcTasks,
            (state, action) => {
                state.precalcTasks = action.payload.tasks;
            }
        );

        this.addActionHandler(
            ATActions.AsyncTasksChecked,
            (state, action) => {
                if (!List.empty(state.precalcTasks)) {
                    const updated:Array<AsyncTaskInfo<{}>> = [];
                    List.forEach(
                        (ourTask, i) => {
                            const srch = List.find(t => t.ident === ourTask.ident, action.payload.tasks);
                            updated.push(srch ? srch : ourTask);
                        },
                        state.precalcTasks
                    );
                    state.precalcTasks = updated;
                    if (!List.some(t => t.status === 'PENDING' || t.status === 'STARTED', state.precalcTasks)) {
                        state.isBusy = false;
                    }
                }
            },
            (state, action, dispatch) => {
                if (List.empty(state.precalcTasks)) {
                    return;

                } else if (List.every(t => t.status === 'SUCCESS' || t.status === 'FAILURE', state.precalcTasks)) {

                    if (List.every(t => t.status === 'SUCCESS', state.precalcTasks)) {
                        this.submitRequest(state, dispatch);

                    } else {
                        this.layoutModel.showMessage(
                            'error', this.layoutModel.translate('wordlist__failed_to_precalculate')
                        );
                    }
                }
            }
        );
    }

    getRegistrationId():string {
        return 'KeywordsFormModel';
    }

    private serialize(state:KeywordsFormState):KeywordsFormCorpSwitchPreserve {
        return {
            refCorp: state.refCorp,
            refSubcorp: state.refSubcorp,
            attr: state.attr,
            pattern: state.pattern,
            scoreType: state.scoreType,
        };
    }

    private deserialize(
        state:KeywordsFormState,
        data:KeywordsFormCorpSwitchPreserve,
        corpora:Array<[string, string]>
    ):void {
        if (data) {
            state.refCorp = data.refCorp;
            state.refSubcorp = data.refSubcorp;
            state.attr = data.attr;
            state.pattern = data.pattern;
            state.scoreType = data.scoreType;
        }
    }

    createKeywordsArgs(state:KeywordsFormState, corpname:string, subcorp:string):KeywordsSubmitArgs {
        return {
            corpname: corpname,
            usesubcorp: subcorp,
            ref_corpname: state.refCorp,
            ref_usesubcorp: state.refSubcorp,
            include_nonwords: false,
            wlattr: state.attr,
            wlminfreq: 5,
            wlnums: WlnumsTypes.FRQ,
            wlpat: state.pattern,
            wltype: 'simple',
            score_type: state.scoreType,
        }
    }

    submitRequest(state:KeywordsFormState, dispatch:SEDispatcher) {
        const corp = this.layoutModel.getCorpusIdent();
        this.layoutModel.ajax$<KeywordsSubmitResponse>(
            HTTP.Method.POST,
            this.layoutModel.createActionUrl(
                'keywords/submit',
                {format: 'json'}
            ),
            this.createKeywordsArgs(state, corp.name, corp.usesubcorp),
            {contentType: 'application/json'}

        ).subscribe({
            next: (resp) => {
                dispatch(Actions.SubmitQueryDone);

                if (resp.freq_files_avail) {
                    window.location.href = this.layoutModel.createActionUrl(
                        'keywords/result',
                        {
                            corpname: corp.name,
                            usesubcorp: corp.usesubcorp,
                            q: `~${resp.kw_query_id}`,
                        }
                    );

                } else {
                    this.layoutModel.showMessage(
                        'info',
                        this.layoutModel.translate('wordlist__aux_data_must_be_precalculated')
                    );
                    if (!List.empty(resp.subtasks)) {
                        List.forEach(
                            payload => {
                                dispatch<typeof ATActions.InboxAddAsyncTask>({
                                    name: ATActions.InboxAddAsyncTask.name,
                                    payload
                                })
                            },
                            resp.subtasks
                        );
                        dispatch<typeof Actions.RegisterPrecalcTasks>({
                            name: Actions.RegisterPrecalcTasks.name,
                            payload: {
                                tasks: resp.subtasks
                            }
                        });
                    }
                }
            },
            error: (err) => {
                dispatch(Actions.SubmitQueryDone, err);
            }
        });
    }

}<|MERGE_RESOLUTION|>--- conflicted
+++ resolved
@@ -89,10 +89,7 @@
                 attr: initialArgs ? initialArgs.wlattr : 'lemma',
                 pattern: initialArgs ? initialArgs.wlpat : '.*',
                 scoreType: initialArgs ? initialArgs.score_type : 'logL',
-<<<<<<< HEAD
                 precalcTasks: []
-=======
->>>>>>> 11cae6d2
             }
         );
         this.layoutModel = layoutModel;
