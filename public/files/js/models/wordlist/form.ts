--- conflicted
+++ resolved
@@ -19,17 +19,6 @@
  */
 
 import { Observable, Observer, of as rxOf } from 'rxjs';
-<<<<<<< HEAD
-
-import {Kontext} from '../../types/common';
-import {validateGzNumber} from '../base';
-import {PageModel} from '../../app/page';
-import {MultiDict} from '../../multidict';
-import { StatelessModel, IActionDispatcher } from 'kombo';
-import { concatMap } from 'rxjs/operators';
-import { ActionName, Actions, FileTarget } from './actions';
-import { Dict, List, Ident } from 'cnc-tskit';
-=======
 import { StatelessModel, IActionDispatcher } from 'kombo';
 import { concatMap } from 'rxjs/operators';
 import { Dict, List, Ident } from 'cnc-tskit';
@@ -41,7 +30,6 @@
 import { MultiDict } from '../../multidict';
 import { ActionName, Actions } from './actions';
 import { FileTarget, WlnumsTypes, WlTypes } from './common';
->>>>>>> 53cad034
 
 
 /**
