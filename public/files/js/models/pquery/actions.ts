--- conflicted
+++ resolved
@@ -42,9 +42,7 @@
     StatePushToHistory = 'PQUERY_STATE_PUSH_TO_HISTORY',
     PopHistory = 'PQUERY_POP_HISTORY',
     SetPage = 'PQUERY_SET_PAGE',
-<<<<<<< HEAD
-    ToggleModalForm = 'PQUERY_TOGGLE_MODAL_FORM'
-=======
+    ToggleModalForm = 'PQUERY_TOGGLE_MODAL_FORM',
     SaveFormSetFormat = 'PQUERY_SAVE_FORM_SET_FORMAT',
     SaveFormSetFromLine = 'PQUERY_SAVE_FORM_SET_FROM_LINE',
     SaveFormSetToLine = 'PQUERY_SAVE_FORM_SET_TO_LINE',
@@ -53,7 +51,6 @@
     SaveFormSubmit = 'PQUERY_SAVE_FORM_SUBMIT',
     SaveFormPrepareSubmitArgsDone = 'PQUERY_SAVE_FORM_PREPARE_SUBMIT_ARGS_DONE',
     ResultCloseSaveForm = 'PQUERY_RESULT_CLOSE_SAVE_FORM',
->>>>>>> e779076e
 }
 
 
@@ -140,12 +137,12 @@
         name: ActionName.SetPage;
     }
 
-<<<<<<< HEAD
     export interface ToggleModalForm extends Action<{
         visible:boolean;
     }> {
         name: ActionName.ToggleModalForm;
-=======
+    }
+
     export interface SaveFormSetFormat extends Action<{
         value:SaveData.Format;
     }> {
@@ -182,7 +179,7 @@
     }
 
     export interface SaveFormPrepareSubmitArgsDone extends Action<{
-        resultId:string;
+        queryId:string;
         sort:string;
         reverse:number;
     }> {
@@ -192,6 +189,5 @@
     export interface ResultCloseSaveForm extends Action<{
     }> {
         name: ActionName.ResultCloseSaveForm;
->>>>>>> e779076e
     }
 }