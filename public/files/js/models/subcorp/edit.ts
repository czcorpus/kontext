/*
 * Copyright (c) 2021 Charles University in Prague, Faculty of Arts,
 *                    Institute of the Czech National Corpus
 * Copyright (c) 2021 Tomas Machalek <tomas.machalek@gmail.com>
 *
 * This program is free software; you can redistribute it and/or
 * modify it under the terms of the GNU General Public License
 * as published by the Free Software Foundation; version 2
 * dated June, 1991.
 *
 * This program is distributed in the hope that it will be useful,
 * but WITHOUT ANY WARRANTY; without even the implied warranty of
 * MERCHANTABILITY or FITNESS FOR A PARTICULAR PURPOSE.  See the
 * GNU General Public License for more details.

 * You should have received a copy of the GNU General Public License
 * along with this program; if not, write to the Free Software
 * Foundation, Inc., 51 Franklin Street, Fifth Floor, Boston, MA  02110-1301, USA.
 */

import { concatMap, map, Observable, tap, throwError } from 'rxjs';
import { IActionQueue, SEDispatcher, StatelessModel } from 'kombo';

import { PageModel } from '../../app/page';
import { Actions } from './actions';
import { Actions as TTActions } from '../textTypes/actions';
import { Actions as ATActions } from '../asyncTask/actions';
<<<<<<< HEAD
import { HTTP, tuple } from 'cnc-tskit';
=======
import { HTTP, List, tuple } from 'cnc-tskit';
>>>>>>> f5c9f36f
import {
    archiveSubcorpora,
    CreateSubcorpus,
    CreateSubcorpusArgs,
    CreateSubcorpusDraft,
    CreateSubcorpusRawCQLArgs,
    CreateSubcorpusWithinArgs,
    isCQLSelection,
    SubcorpusPropertiesResponse,
    SubcorpusRecord,
    subcServerRecord2SubcorpusRecord,
    wipeSubcorpora } from './common';



export interface DerivedSubcorp {
    cql:string|undefined;
    published:boolean;
    description:string|undefined;
}


export interface SubcorpusEditModelState {
    isBusy:boolean;
    data:SubcorpusRecord|undefined;
    derivedSubc:DerivedSubcorp|undefined;
    liveAttrsEnabled:boolean;
    previewEnabled:boolean;
    prevRawDescription:string|undefined;
}


export class SubcorpusEditModel extends StatelessModel<SubcorpusEditModelState> {

    readonly layoutModel:PageModel;

    constructor(
        dispatcher:IActionQueue,
        initialState:SubcorpusEditModelState,
        layoutModel:PageModel
    ) {
        super(dispatcher, initialState);
        this.layoutModel = layoutModel;

        this.addActionHandler(
            ATActions.AsyncTasksChecked,
            (state, action) => {
                const idx = List.findIndex(task =>
                    task.category === 'subcorpus' &&
                    task.status === 'SUCCESS' &&
                    task.args['corpname'] === state.data.corpname &&
                    task.args['usesubcorp'] === state.data.usesubcorp,
                    action.payload.tasks,
                );
                if (idx !== -1) {
                    // TODO `ATActions.AsyncTasksChecked` is already side effect action
                    // can not use SEDispatcher
                    this.layoutModel.dispatcher.dispatch(
                        Actions.LoadSubcorpus,
                        {
                            corpname: state.data.corpname,
                            usesubcorp: initialState.data.usesubcorp,
                        }
                    );
                }
            }
        );

        this.addActionHandler(
            Actions.LoadSubcorpus,
            (state, action) => {
                state.isBusy = true;
            },
            (state, action, dispatch) => {
                this.loadSubcorpData(action.payload?.corpname, action.payload?.usesubcorp, dispatch);
            }
        );

        this.addActionHandler(
            Actions.LoadSubcorpusDone,
            (state, action) => {
                state.isBusy = false;
                if (!action.error) {
                    state.data = action.payload?.data;
                    state.liveAttrsEnabled = action.payload.liveAttrsEnabled;
                    state.prevRawDescription = state.data.descriptionRaw;
                }
            }
        );

        this.addActionHandler(
            Actions.ArchiveSubcorpus,
            (state, action) => {
                state.isBusy = true;
            },
            (state, action, dispatch) => {
                this.archiveSubcorpus(action.payload.corpname, action.payload.subcname, dispatch);
            }
        );

        this.addActionHandler(
            Actions.ArchiveSubcorpusDone,
            (state, action) => {
                state.isBusy = false;
                if (!action.error && state.data) {
                    state.data.archived = action.payload.archived[0].archived;
                }
            }
        );

        this.addActionHandler(
            Actions.RestoreSubcorpus,
            (state, action) => {
                state.isBusy = true;
            },
            (state, action, dispatch) => {
                this.restoreSubcorpus(state.data.corpname, state.data.usesubcorp, dispatch);
            }
        );

        this.addActionHandler(
            Actions.RestoreSubcorpusDone,
            (state, action) => {
                state.isBusy = false;
                if (!action.error) {
                    state.data.archived = undefined;
                }
            }
        );

        this.addActionHandler(
            Actions.WipeSubcorpus,
            (state, action) => {
                state.isBusy = true;
            },
            (state, action, dispatch) => {
                this.wipeSubcorpus(state, dispatch);
            }
        );

        this.addActionHandler(
            Actions.WipeSubcorpusDone,
            (state, action) => {
                state.isBusy = false;
            }
        );

        this.addActionHandler(
            Actions.ReuseQuery,
            (state, action) => {
                state.isBusy = true;
            },
            (state, action, dispatch) => {
                this.waitForActionWithTimeout(
                    500,
                    {},
                    (sAction, syncData) => {
                        if (action.payload.selectionType === 'tt-sel' && TTActions.isTextTypesQuerySubmitReady(sAction)) {
                            return null;

                        } else if (action.payload.selectionType === 'within' && Actions.isFormWithinSubmitArgsReady(sAction)) {
                            return null;

                        } else if (action.payload.selectionType === 'cql' && Actions.isReuseQueryEmptyReady(sAction)) {
                            return null;
                        }
                        return syncData;
                    }

                ).pipe(
                    concatMap(
                        readyAction => {
                            let args: CreateSubcorpusArgs |
                                CreateSubcorpusWithinArgs |
                                CreateSubcorpusRawCQLArgs;
                            if (TTActions.isTextTypesQuerySubmitReady(readyAction)) {
                                args = {
                                    corpname: state.data.corpname,
                                    subcname: action.payload.newName,
                                    description: state.data.descriptionRaw,
                                    aligned_corpora: [], // TODO what to do with this?
                                    text_types: readyAction.payload.selections,
                                    form_type: 'tt-sel',
                                    usesubcorp: action.payload.usesubcorp,
                                };

                            } else if (Actions.isFormWithinSubmitArgsReady(readyAction)) {
                                args = {
                                    corpname: state.data.corpname,
                                    subcname: action.payload.newName,
                                    description: state.data.descriptionRaw,
                                    within: readyAction.payload.data,
                                    form_type: 'within',
                                    usesubcorp: action.payload.usesubcorp,
                                };

                            } else if (Actions.isReuseQueryEmptyReady(readyAction)) {
                                args = {
                                    corpname: state.data.corpname,
                                    subcname: action.payload.newName,
                                    description: state.data.descriptionRaw,
                                    cql: isCQLSelection(state.data.selections) ?
                                        state.data.selections :
                                        '',
                                    aligned_corpora: [],
                                    form_type: 'cql'
                                }
                            }

                            if (args) {
                                if (action.payload.asDraft) {
                                    return this.saveDraft(state, args).pipe(
                                        map(resp => tuple(args, resp))
                                    )
                                }

                                return this.createSubcorpus(state, args, dispatch).pipe(
                                    map(resp => tuple(args, resp))
                                )
                            }

                            return throwError(() => new Error('Invalid action passed through suspend filter'));
                        }
                    )

                ).subscribe({
                    next: ([args, resp]) => {
                        dispatch(Actions.ReuseQueryDone);
                        if (action.payload.asDraft) {
                            this.layoutModel.showMessage('info', this.layoutModel.translate('subclist__subc_save_draft_confirm_msg'));
                        } else {
                            this.layoutModel.showMessage('info', this.layoutModel.translate('subclist__subc_reuse_confirm_msg'));
                        }
                        // reload imediately in case the subcorpus is created without receiving task
                        this.loadSubcorpData(state.data.corpname, state.data.usesubcorp, dispatch);
                    },
                    error: error => {
                        dispatch(Actions.ReuseQueryDone, error);
                        this.layoutModel.showMessage('error', action.error);
                    }
                });
            }
        );

        this.addActionHandler(
            Actions.ReuseQueryDone,
            (state, action) => {
                state.isBusy = false;
            }
        );

        this.addActionHandler(
            Actions.SubmitNameAndPublicDescription,
            (state, action) => {
                state.isBusy = true;
            },
            (state, action, dispatch) => {
                this.updateSubcorpusNameAndDescSubmit(state, false, dispatch);
            }
        );

        this.addActionHandler(
            Actions.SubmitNameAndPublicDescriptionDone,
            (state, action) => {
                state.isBusy = false;
                if (!action.error) {
                    state.data.description = action.payload.preview;
                    if (action.payload.saved) {
                        state.prevRawDescription = state.data.descriptionRaw;
                    }
                }
            },
            (state, action, dispatch) => {
                if (action.error) {
                    this.layoutModel.showMessage('error', action.error);

                } else if (action.payload.saved) {
                    this.layoutModel.showMessage('info', this.layoutModel.translate('subclist__subc_desc_updated'));
                }
            }
        )

        this.addActionHandler(
            Actions.UpdatePublicDescription,
            (state, action) => {
                state.data.descriptionRaw = action.payload.value;
            }
        );

        this.addActionHandler(
            Actions.UpdateSubcName,
            (state, action) => {
                state.data.name = action.payload.value;
            }
        );

        this.addActionHandler(
            Actions.TogglePublicDescription,
            (state, action) => {
                state.previewEnabled = !state.previewEnabled;
            },
            (state, action, dispatch) => {
                if (state.previewEnabled && state.prevRawDescription !== state.data.descriptionRaw) {
                    this.updateSubcorpusNameAndDescSubmit(state, true, dispatch);
                }
            }
        );

        this.addActionHandler(
            Actions.FormRawCQLSetValue,
            (state, action) => {
                if (isCQLSelection(state.data.selections)) {
                    state.data.selections = action.payload.value;
                }
            }
        );
    }

    private updateSubcorpusNameAndDescSubmit(
        state:SubcorpusEditModelState,
        previewOnly:boolean,
        dispatch:SEDispatcher
    ):void {
        this.layoutModel.ajax$<{preview:string; saved:boolean}>(
            HTTP.Method.POST,
            this.layoutModel.createActionUrl(
                'subcorpus/update_name_and_public_desc',
                {'preview-only': previewOnly ? previewOnly : undefined}
            ),
            {
                corpname: state.data.corpname,
                usesubcorp: state.data.usesubcorp,
                subcname: state.data.name,
                description: state.data.descriptionRaw
            }
        ).subscribe({
            next: resp => {
                dispatch(
                    Actions.SubmitNameAndPublicDescriptionDone,
                    {
                        name: state.data.name,
                        preview: resp.preview,
                        saved: resp.saved
                    }
                );

            },
            error: error => {
                dispatch(
                    Actions.SubmitNameAndPublicDescriptionDone,
                    error
                )
            }
        });
    }

    private saveDraft(
        state:SubcorpusEditModelState,
        args:CreateSubcorpusArgs|CreateSubcorpusWithinArgs|CreateSubcorpusRawCQLArgs,
    ):Observable<CreateSubcorpusDraft> {
        return this.layoutModel.ajax$<CreateSubcorpusDraft>(
            HTTP.Method.POST,
            this.layoutModel.createActionUrl('subcorpus/create_draft'),
            args,
            {
                contentType: 'application/json'
            }

        );
    }

    private createSubcorpus(
        state:SubcorpusEditModelState,
        args:CreateSubcorpusArgs|CreateSubcorpusWithinArgs|CreateSubcorpusRawCQLArgs,
        dispatch:SEDispatcher,
    ):Observable<CreateSubcorpus> {
        return this.layoutModel.ajax$<CreateSubcorpus>(
            HTTP.Method.POST,
            this.layoutModel.createActionUrl('subcorpus/create'),
            args,
            {
                contentType: 'application/json'
            }

        ).pipe(
            tap((data) => {
<<<<<<< HEAD
                data.processed_subc.forEach(task => {
=======
                data.processed_subc.forEach(item => {
                    dispatch(
                        ATActions.InboxAddAsyncTask,
                        {
                            ident: item.ident,
                            label: item.label,
                            category: item.category,
                            status: item.status,
                            created: item.created,
                            error: item.error,
                            args: item.args,
                            url: undefined
                        }
                    );
>>>>>>> f5c9f36f
                    if ((args.form_type === 'tt-sel' || args.form_type === 'within') &&
                            args.usesubcorp) {
                        this.layoutModel.dispatcher.dispatch(
                            Actions.AttachTaskToSubcorpus,
                            {
                                subcorpusId: args.usesubcorp,
                                task
                            }
                        );
                    }
                    this.layoutModel.dispatcher.dispatch<typeof ATActions.InboxAddAsyncTask>({
                        name: ATActions.InboxAddAsyncTask.name,
                        payload: {
                            ident: task.ident,
                            label: task.label,
                            created: task.created,
                            category: task.category,
                            status: task.status,
                            error: task.error,
                            args: task.args,
                        }
                    });
                });
            })
        );
    }

    private wipeSubcorpus(state:SubcorpusEditModelState, dispatch: SEDispatcher) {
        return wipeSubcorpora(
            this.layoutModel,
            [{corpname: state.data.corpname, subcname: state.data.usesubcorp}]
        ).subscribe({
            next: data => {
                dispatch(
                    Actions.WipeSubcorpusDone,
                    {
                        numWiped: data.num_wiped
                    }
                );
                dispatch(Actions.HideSubcEditWindow);
            },
            error: error => {
                this.layoutModel.showMessage('error', error);
            }
        });
    }

    private loadSubcorpData(corpname: string, subcname: string, dispatch: SEDispatcher) {
        this.layoutModel.ajax$<SubcorpusPropertiesResponse>(
            HTTP.Method.GET,
            this.layoutModel.createActionUrl('/subcorpus/properties'),
            {
                corpname,
                usesubcorp: subcname,
            }

        ).subscribe({
            next: (data) => {
                dispatch(
                    Actions.LoadSubcorpusDone,
                    {
                        corpname,
                        subcname,
                        // TODO improve data SubcorpusRecord type
                        data: subcServerRecord2SubcorpusRecord(data.data),
                        textTypes: data.textTypes,
                        structsAndAttrs: data.structsAndAttrs,
                        liveAttrsEnabled: data.liveAttrsEnabled,
                    }
                );
            },
            error: (error) => {
                dispatch(
                    Actions.LoadSubcorpusDone,
                    error
                );
            }
        })
    }

    private archiveSubcorpus(corpname:string, subcname:string, dispatch: SEDispatcher) {
        return archiveSubcorpora(
            this.layoutModel,
            [{corpname, subcname}]
        ).subscribe({
            next: resp => {
                dispatch(
                    Actions.ArchiveSubcorpusDone,
                    {archived: resp.archived},
                )
            },
            error: error => {
                dispatch(
                    Actions.ArchiveSubcorpusDone,
                    error,
                )
            }
        });
    }

    private restoreSubcorpus(corpname:string, subcname:string, dispatch: SEDispatcher) {
        this.layoutModel.ajax$<{}>(
            HTTP.Method.POST,
            this.layoutModel.createActionUrl('/subcorpus/restore'),
            {
                corpname,
                usesubcorp: subcname,
            }
        ).subscribe({
            next: data => {
                dispatch(
                    Actions.RestoreSubcorpusDone
                );
            },
            error: error => {
                dispatch(
                    Actions.RestoreSubcorpusDone,
                    error,
                );
            }
        });
    }
}<|MERGE_RESOLUTION|>--- conflicted
+++ resolved
@@ -25,11 +25,7 @@
 import { Actions } from './actions';
 import { Actions as TTActions } from '../textTypes/actions';
 import { Actions as ATActions } from '../asyncTask/actions';
-<<<<<<< HEAD
-import { HTTP, tuple } from 'cnc-tskit';
-=======
 import { HTTP, List, tuple } from 'cnc-tskit';
->>>>>>> f5c9f36f
 import {
     archiveSubcorpora,
     CreateSubcorpus,
@@ -246,7 +242,7 @@
                                     )
                                 }
 
-                                return this.createSubcorpus(state, args, dispatch).pipe(
+                                return this.createSubcorpus(args, dispatch).pipe(
                                     map(resp => tuple(args, resp))
                                 )
                             }
@@ -259,9 +255,16 @@
                     next: ([args, resp]) => {
                         dispatch(Actions.ReuseQueryDone);
                         if (action.payload.asDraft) {
-                            this.layoutModel.showMessage('info', this.layoutModel.translate('subclist__subc_save_draft_confirm_msg'));
+                            this.layoutModel.showMessage(
+                                'info',
+                                this.layoutModel.translate('subclist__subc_save_draft_confirm_msg')
+                            );
+
                         } else {
-                            this.layoutModel.showMessage('info', this.layoutModel.translate('subclist__subc_reuse_confirm_msg'));
+                            this.layoutModel.showMessage(
+                                'info',
+                                this.layoutModel.translate('subclist__subc_reuse_confirm_msg')
+                            );
                         }
                         // reload imediately in case the subcorpus is created without receiving task
                         this.loadSubcorpData(state.data.corpname, state.data.usesubcorp, dispatch);
@@ -402,7 +405,6 @@
     }
 
     private createSubcorpus(
-        state:SubcorpusEditModelState,
         args:CreateSubcorpusArgs|CreateSubcorpusWithinArgs|CreateSubcorpusRawCQLArgs,
         dispatch:SEDispatcher,
     ):Observable<CreateSubcorpus> {
@@ -416,47 +418,33 @@
 
         ).pipe(
             tap((data) => {
-<<<<<<< HEAD
-                data.processed_subc.forEach(task => {
-=======
-                data.processed_subc.forEach(item => {
-                    dispatch(
-                        ATActions.InboxAddAsyncTask,
-                        {
-                            ident: item.ident,
-                            label: item.label,
-                            category: item.category,
-                            status: item.status,
-                            created: item.created,
-                            error: item.error,
-                            args: item.args,
-                            url: undefined
-                        }
-                    );
->>>>>>> f5c9f36f
-                    if ((args.form_type === 'tt-sel' || args.form_type === 'within') &&
-                            args.usesubcorp) {
-                        this.layoutModel.dispatcher.dispatch(
-                            Actions.AttachTaskToSubcorpus,
+                data.processed_subc.forEach(
+                    task => {
+                        dispatch(
+                            ATActions.InboxAddAsyncTask,
                             {
-                                subcorpusId: args.usesubcorp,
-                                task
+                                ident: task.ident,
+                                label: task.label,
+                                category: task.category,
+                                status: task.status,
+                                created: task.created,
+                                error: task.error,
+                                args: task.args,
+                                url: undefined
                             }
                         );
-                    }
-                    this.layoutModel.dispatcher.dispatch<typeof ATActions.InboxAddAsyncTask>({
-                        name: ATActions.InboxAddAsyncTask.name,
-                        payload: {
-                            ident: task.ident,
-                            label: task.label,
-                            created: task.created,
-                            category: task.category,
-                            status: task.status,
-                            error: task.error,
-                            args: task.args,
+                        if ((args.form_type === 'tt-sel' || args.form_type === 'within') &&
+                                args.usesubcorp) {
+                            this.layoutModel.dispatcher.dispatch(
+                                Actions.AttachTaskToSubcorpus,
+                                {
+                                    subcorpusId: args.usesubcorp,
+                                    task
+                                }
+                            );
                         }
-                    });
-                });
+                    }
+                );
             })
         );
     }
