--- conflicted
+++ resolved
@@ -392,7 +392,6 @@
 
         /**
          * Add a new value to the list of the current ones.
-<<<<<<< HEAD
          */
         addValue(value:AttributeValue):AttributeSelection;
 
@@ -405,6 +404,54 @@
          *
          */
         clearValues():AttributeSelection;
+
+        /**
+         * Flip checked/unchecked status of the value
+         */
+        toggleValueSelection(idx:number):AttributeSelection;
+
+        /**
+         * Return true in case the selection contains a list
+         * of all available values.
+         */
+        containsFullList():boolean;
+
+        /**
+         * Return true if the original status has been
+         * changed.
+         */
+        hasUserChanges():boolean;
+
+        /**
+         * Export selection status to a simple object
+         */
+        exportSelections(lockedOnesOnly:boolean):any;
+
+        /**
+         * Preserve only such attribute values whose values can be
+         * found in the items array.
+         */
+        filterItems(items:Array<string>):AttributeSelection; // TODO mutability
+
+        /**
+         *
+         */
+        filter(fn:(v:AttributeValue)=>boolean):AttributeSelection;
+
+        /**
+         *
+         */
+        setExtendedInfo(idx:number, data:Immutable.Map<string, any>):AttributeSelection;
+    }
+
+    /**
+     *
+     */
+    interface TextInputAttributeSelection extends AttributeSelection {
+
+        getTextFieldValue():string;
+
+        setTextFieldValue(v:string):TextInputAttributeSelection;
 
         /**
          * Sets a list of items containing hints based on
@@ -412,86 +459,6 @@
          * in raw text input implementations - checkbox ones
          * should silently ignore this call (unless they
          * use it in some way).
-=======
->>>>>>> 66675444
-         */
-        addValue(value:AttributeValue):AttributeSelection;
-
-        /**
-         * Remove a value from the list of the current ones.
-         */
-        removeValue(value:string):AttributeSelection;
-
-        /**
-         *
-         */
-        clearValues():AttributeSelection;
-
-        /**
-         * Flip checked/unchecked status of the value
-         */
-        toggleValueSelection(idx:number):AttributeSelection;
-
-        /**
-         * Return true in case the selection contains a list
-         * of all available values.
-         */
-        containsFullList():boolean;
-
-        /**
-         * Return true if the original status has been
-         * changed.
-         */
-        hasUserChanges():boolean;
-
-        /**
-         * Export selection status to a simple object
-         */
-        exportSelections(lockedOnesOnly:boolean):any;
-
-        /**
-         * Preserve only such attribute values whose values can be
-         * found in the items array.
-         */
-        filterItems(items:Array<string>):AttributeSelection; // TODO mutability
-
-        /**
-         *
-         */
-        filter(fn:(v:AttributeValue)=>boolean):AttributeSelection;
-
-        /**
-         *
-         */
-        setExtendedInfo(idx:number, data:Immutable.Map<string, any>):AttributeSelection;
-    }
-<<<<<<< HEAD
-
-    /**
-     *
-     */
-    interface TextInputAttributeSelection extends AttributeSelection {
-
-        getTextFieldValue():string;
-
-        setTextFieldValue(v:string):TextInputAttributeSelection
-=======
-
-    /**
-     *
-     */
-    interface TextInputAttributeSelection extends AttributeSelection {
-
-        getTextFieldValue():string;
-
-        setTextFieldValue(v:string):TextInputAttributeSelection;
-
-        /**
-         * Sets a list of items containing hints based on
-         * the current (incomplete) user entry. This applies
-         * in raw text input implementations - checkbox ones
-         * should silently ignore this call (unless they
-         * use it in some way).
          */
         setAutoComplete(values:Array<string>):TextInputAttributeSelection;
 
@@ -499,7 +466,6 @@
 
         resetAutoComplete():TextInputAttributeSelection;
 
->>>>>>> 66675444
     }
 
 
