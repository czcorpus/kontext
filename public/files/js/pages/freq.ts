/*
 * Copyright (c) 2013 Charles University in Prague, Faculty of Arts,
 *                    Institute of the Czech National Corpus
 * Copyright (c) 2013 Tomas Machalek <tomas.machalek@gmail.com>
 *
 * This program is free software; you can redistribute it and/or
 * modify it under the terms of the GNU General Public License
 * as published by the Free Software Foundation; version 2
 * dated June, 1991.
 *
 * This program is distributed in the hope that it will be useful,
 * but WITHOUT ANY WARRANTY; without even the implied warranty of
 * MERCHANTABILITY or FITNESS FOR A PARTICULAR PURPOSE.  See the
 * GNU General Public License for more details.

 * You should have received a copy of the GNU General Public License
 * along with this program; if not, write to the Free Software
 * Foundation, Inc., 51 Franklin Street, Fifth Floor, Boston, MA  02110-1301, USA.
 */

import * as Kontext from '../types/kontext';
import * as TextTypes from '../types/textTypes';
import { PageModel, DownloadType } from '../app/page';
import { CollFormModel, CollFormInputs } from '../models/coll/collForm';
import { MLFreqFormModel, TTFreqFormModel, FreqFormInputs, FreqFormProps }
    from '../models/freqs/regular/freqForms';
import { Freq2DTableModel } from '../models/freqs/twoDimension/table2d';
import { Freq2DFlatViewModel } from '../models/freqs/twoDimension/flatTable';
import { Freq2DFormModel } from '../models/freqs/twoDimension/form';
import { QuerySaveAsFormModel } from '../models/query/save';
import { fetchQueryFormArgs } from '../models/query/first';
import { init as freqFormFactory } from '../views/freqs/forms';
import { init as collFormFactory } from '../views/coll/forms';
import { init as analysisFrameInit } from '../views/analysis';
import { init as queryOverviewInit } from '../views/query/overview';
import { init as resultViewFactory } from '../views/freqs/regular';
import { init as ctResultViewInit } from '../views/freqs/twoDimension/table2d';
import { FreqDataRowsModel, importData as importFreqData,
    FreqDataRowsModelState } from '../models/freqs/regular/table';
import { FreqCTResultsSaveModel } from '../models/freqs/twoDimension/save';
import { TextTypesModel } from '../models/textTypes/main';
import { NonQueryCorpusSelectionModel } from '../models/corpsel';
import { KontextPage } from '../app/main';
import { IndirectQueryReplayModel } from '../models/query/replay/indirect';
import { Dict, List, Maths, pipe, tuple, URL as CURL } from 'cnc-tskit';
import { CTFormInputs, CTFormProperties, CTFreqResultData,
    AlignTypes } from '../models/freqs/twoDimension/common';
import { Actions as MainMenuActions } from '../models/mainMenu/actions';
import { Actions } from '../models/freqs/regular/actions';
import { Block } from '../models/freqs/common';
import { ConcFormArgs } from '../models/query/formArgs';
import { FreqChartsModel } from '../models/freqs/regular/freqCharts';
import { FreqDataLoader } from '../models/freqs/regular/common';
import { init as viewFreqCommonInit } from '../views/freqs/common';
import { ImageConversionModel } from '../models/common/imgConv';
<<<<<<< HEAD
import { DispersionResultModel } from '../models/dispersion/result';
=======
import { FreqResultsSaveModel } from '../models/freqs/regular/save';
import { FreqChartsSaveFormModel } from '../models/freqs/regular/saveChart';
>>>>>>> 3dcbb7b4

/**
 *
 */
class FreqPage {

    private layoutModel:PageModel;

    private mlFreqModel:MLFreqFormModel;

    private ttFreqModel:TTFreqFormModel;

    private freqLoader:FreqDataLoader;

    private freqResultModel:FreqDataRowsModel;

    private freqChartsModel:FreqChartsModel;

    private ctFreqModel:Freq2DTableModel;

    private ctFlatFreqModel:Freq2DFlatViewModel;

    private cTFreqFormModel:Freq2DFormModel;

    private dispersionModel:DispersionResultModel;

    private ctResultSaveModel:FreqCTResultsSaveModel;

    private collFormModel:CollFormModel;

    private queryReplayModel:IndirectQueryReplayModel;

    private querySaveAsFormModel:QuerySaveAsFormModel;

    private imgConversionModel:ImageConversionModel;

    private saveTablesModel:FreqResultsSaveModel;

    private saveChartFormModel:FreqChartsSaveFormModel;

    constructor(layoutModel:PageModel) {
        this.layoutModel = layoutModel;
    }

    private initAnalysisViews(adhocSubcDetector:TextTypes.IAdHocSubcorpusDetector):void {
        const attrs = this.layoutModel.getConf<Array<Kontext.AttrItem>>('AttrList');

        // -------------------- freq form -------------------

        const freqFormInputs = this.layoutModel.getConf<FreqFormInputs>('FreqFormProps');
        const initFreqLevel = this.layoutModel.getConf<number>('InitialFreqLevel');
        const freqFormProps:FreqFormProps = {
            fttattr: freqFormInputs.fttattr || [],
            ftt_include_empty: freqFormInputs.ftt_include_empty || false,
            flimit: freqFormInputs.flimit || '1',
            freq_sort: 'freq',
            mlxattr: freqFormInputs.mlxattr || List.repeat(() => attrs[0].n, initFreqLevel),
            mlxicase: freqFormInputs.mlxicase || List.repeat(() => false, initFreqLevel),
            mlxctx: freqFormInputs.mlxctx || List.repeat(() => '0>0', initFreqLevel),
            alignType: freqFormInputs.alignType ||
                List.repeat(() => AlignTypes.LEFT, initFreqLevel),
            attrList: attrs,
            structAttrList: this.layoutModel.getConf<Array<Kontext.AttrItem>>('StructAttrList')
        };

        this.mlFreqModel = new MLFreqFormModel(
            this.layoutModel.dispatcher,
            this.layoutModel,
            freqFormProps,
            this.layoutModel.getConf<number>('multilevelFreqDistMaxLevels')
        );

        this.ttFreqModel = new TTFreqFormModel(
            this.layoutModel.dispatcher,
            this.layoutModel,
            freqFormProps
        );

        const ctFormInputs = this.layoutModel.getConf<CTFormInputs>('CTFreqFormProps');
        const ctFormProps:CTFormProperties = {
            attrList: attrs,
            structAttrList: this.layoutModel.getConf<Array<Kontext.AttrItem>>('StructAttrList'),
            ctattr1: ctFormInputs.ctattr1,
            ctattr2: ctFormInputs.ctattr2,
            ctfcrit1: ctFormInputs.ctfcrit1,
            ctfcrit2: ctFormInputs.ctfcrit2,
            ctminfreq: ctFormInputs.ctminfreq,
            ctminfreq_type: ctFormInputs.ctminfreq_type,
            usesAdHocSubcorpus: adhocSubcDetector.usesAdHocSubcorpus(),
            selectedTextTypes: adhocSubcDetector.UNSAFE_exportSelections(false)
        };

        this.cTFreqFormModel = new Freq2DFormModel(
            this.layoutModel.dispatcher,
            this.layoutModel,
            ctFormProps
        );
        this.ctFreqModel = new Freq2DTableModel(
            this.layoutModel.dispatcher,
            this.layoutModel,
            ctFormProps
        );
        this.ctFlatFreqModel = new Freq2DFlatViewModel(
            this.layoutModel.dispatcher,
            this.layoutModel,
            ctFormProps
        );
        this.ctResultSaveModel = new FreqCTResultsSaveModel(
            this.layoutModel.dispatcher,
            this.ctFreqModel,
            this.ctFlatFreqModel
        );
        this.dispersionModel = new DispersionResultModel(
            this.layoutModel.dispatcher,
            this.layoutModel,
            {
                isBusy: false,
                concordanceId: this.layoutModel.getConf<string>('concPersistenceOpId'),
                resolution: 100,
                data: [],
                downloadFormat: 'png',
            }
        );

        const freqFormViews = freqFormFactory(
            this.layoutModel.dispatcher,
            this.layoutModel.getComponentHelpers(),
            this.mlFreqModel,
            this.ttFreqModel,
            this.cTFreqFormModel,
            this.dispersionModel
        );

        this.imgConversionModel = new ImageConversionModel(
            this.layoutModel.dispatcher,
            this.layoutModel
        );

        // -------------------- coll form -------------------

        const collFormArgs = this.layoutModel.getConf<CollFormInputs>('CollFormProps');
        this.collFormModel = new CollFormModel(
            this.layoutModel.dispatcher,
            this.layoutModel,
            {
                attrList: attrs,
                cattr: collFormArgs.cattr || attrs[0].n,
                cfromw: collFormArgs.cfromw,
                ctow: collFormArgs.ctow,
                cminfreq: collFormArgs.cminfreq,
                cminbgr: collFormArgs.cminbgr,
                cbgrfns: collFormArgs.cbgrfns,
                csortfn: collFormArgs.csortfn
            }
        );

        const collFormViews = collFormFactory(
            this.layoutModel.dispatcher,
            this.layoutModel.getComponentHelpers(),
            this.collFormModel
        );

        const analysisViews = analysisFrameInit({
            dispatcher: this.layoutModel.dispatcher,
            he: this.layoutModel.getComponentHelpers(),
            collViews: collFormViews,
            freqViews: freqFormViews,
            mainMenuModel: this.layoutModel.getModels().mainMenuModel
        });

        this.layoutModel.renderReactComponent(
            analysisViews.AnalysisFrame,
            window.document.getElementById('analysis-forms-mount'),
            {
                initialFreqFormVariant: this.layoutModel.getConf<Kontext.FreqModuleType>('FreqType')
            }
        );
    }

    private initQueryOpNavigation():void {
        this.queryReplayModel = new IndirectQueryReplayModel(
            this.layoutModel.dispatcher,
            this.layoutModel,
            this.layoutModel.getConf<Array<Kontext.QueryOperation>>('queryOverview') || []
        );
        this.querySaveAsFormModel = new QuerySaveAsFormModel(
            this.layoutModel.dispatcher,
            this.layoutModel,
            this.layoutModel.getConf<string>('concPersistenceOpId'),
            this.layoutModel.getConf<number>('concUrlTTLDays'),
            this.layoutModel.getConf<boolean>('concExplicitPersistenceUI')
        );
        const queryOverviewViews = queryOverviewInit({
            dispatcher: this.layoutModel.dispatcher,
            he: this.layoutModel.getComponentHelpers(),
            viewDeps: {
                QueryFormView: null,
                FilterFormView: null,
                SubHitsForm: null,
                FirstHitsForm: null,
                SortFormView: null,
                SampleForm: null,
                ShuffleForm: null,
                SwitchMainCorpForm: null
            },
            queryReplayModel: this.queryReplayModel,
            mainMenuModel: this.layoutModel.getModels().mainMenuModel,
            querySaveAsModel: this.querySaveAsFormModel
        });
        this.layoutModel.renderReactComponent(
            queryOverviewViews.NonViewPageQueryToolbar,
            window.document.getElementById('query-overview-mount'),
            {
                corpname: this.layoutModel.getCorpusIdent().id,
                humanCorpname: this.layoutModel.getCorpusIdent().name,
                usesubcorp: this.layoutModel.getCorpusIdent().usesubcorp,
                origSubcorpName: this.layoutModel.getCorpusIdent().origSubcorpName,
                foreignSubcorp: this.layoutModel.getCorpusIdent().foreignSubcorp,
                queryFormProps: {
                    formType: Kontext.ConcFormTypes.QUERY,
                    allowCorpusSelection: false,
                    tagHelperViews: {},
                    LiveAttrsView: null,
                    LiveAttrsCustomTT: null
                },
                filterFormProps: {
                    formType: Kontext.ConcFormTypes.FILTER,
                    filterId: null,
                    corpname: this.layoutModel.getCorpusIdent().id,
                    tagHelperView: null
                },
                sortFormProps: {
                    formType: Kontext.ConcFormTypes.SORT,
                    sortId: null,
                },
                shuffleFormProps: {
                    formType: Kontext.ConcFormTypes.SHUFFLE,
                    shuffleMinResultWarning: null,
                    lastOpSize: null,
                    operationIdx: null,
                    shuffleSubmitFn:()=>undefined
                }
            }
        );
    }

    setDownloadLink(format:string, url:string) {
        this.layoutModel.bgDownload({
            format,
            datasetType: DownloadType.FREQ,
            url,
            contentType: 'multipart/form-data'
        });
    }

    private initFreqResult():void {
        switch (this.layoutModel.getConf<Kontext.FreqModuleType>('FreqType')) {
            case 'tokens':
            case 'text-types':
                this.freqLoader = new FreqDataLoader({
                    pageModel: this.layoutModel
                });
                const initialData = List.map(
                    block => importFreqData(
                        this.layoutModel,
                        block,
                        this.layoutModel.getConf<number>('CurrentPage'),
                        this.layoutModel.getConf<number>('FreqItemsPerPage'),
                        Maths.AlphaLevel.LEVEL_5
                    ),
                    this.layoutModel.getConf<Array<Block>>('FreqResultData'),
                );
                const currentPage = this.layoutModel.getConf<number>('CurrentPage');

                const saveLinkFn = this.setDownloadLink.bind(this);

                this.freqResultModel = new FreqDataRowsModel({
                    dispatcher: this.layoutModel.dispatcher,
                    pageModel: this.layoutModel,
                    freqType: this.layoutModel.getConf<Kontext.BasicFreqModuleType>('FreqType'),
                    freqCrit: this.layoutModel.getConf<Array<Kontext.AttrItem>>('FreqCrit'),
                    freqCritAsync: this.layoutModel.getConf<Array<Kontext.AttrItem>>('FreqCritAsync'),
                    formProps: this.layoutModel.getConf<FreqFormInputs>('FreqFormProps'),
                    initialData,
                    currentPage,
                    freqLoader: this.freqLoader
                });

                this.saveTablesModel = new FreqResultsSaveModel({
                    dispatcher: this.layoutModel.dispatcher,
                    layoutModel: this.layoutModel,
                    saveLinkFn,
                    quickSaveRowLimit: this.layoutModel.getConf<number>('QuickSaveRowLimit'),
                });

                const allCrit = List.concat(
                    this.layoutModel.getConf<Array<Kontext.AttrItem>>('FreqCritAsync'),
                    this.layoutModel.getConf<Array<Kontext.AttrItem>>('FreqCrit')
                );
                this.saveChartFormModel = new FreqChartsSaveFormModel(
                    this.layoutModel.dispatcher,
                    this.layoutModel,
                    {
                        formIsActive: false,
                        formats: pipe(
                            allCrit,
                            List.map(crit => tuple<string, Kontext.ChartExportFormat>(crit.n, 'png')),
                            Dict.fromEntries()
                        ),
                        criteria: allCrit,
                        sourceId: List.head(allCrit).n
                    }
                );

                this.freqChartsModel = new FreqChartsModel({
                    dispatcher: this.layoutModel.dispatcher,
                    pageModel: this.layoutModel,
                    freqType: this.layoutModel.getConf<Kontext.BasicFreqModuleType>('FreqType'),
                    freqCrit: this.layoutModel.getConf<Array<Kontext.AttrItem>>('FreqCrit'),
                    freqCritAsync: this.layoutModel.getConf<Array<Kontext.AttrItem>>('FreqCritAsync'),
                    formProps: this.layoutModel.getConf<FreqFormInputs>('FreqFormProps'),
                    initialData: currentPage === 1 ?
                        initialData :
                        pipe(
                            this.layoutModel.getConf<Array<Kontext.AttrItem>>('FreqCrit'),
                            List.concat(this.layoutModel.getConf<Array<Kontext.AttrItem>>('FreqCritAsync')),
                            List.map(v => ({
                                fcrit: v.n,
                                heading: v.label,
                                TotalPages: 0,
                                isEmpty: true
                            }))
                        ),
                    fmaxitems: this.layoutModel.getConf<number>('FreqItemsPerPage'),
                    freqLoader: this.freqLoader,
                });
                const freqResultView = resultViewFactory(
                    this.layoutModel.dispatcher,
                    this.layoutModel.getComponentHelpers(),
                    this.freqChartsModel,
                    this.saveChartFormModel,
                    this.freqResultModel,
                    this.saveTablesModel
                );
                this.layoutModel.renderReactComponent(
                    freqResultView.FreqResultView,
                    window.document.getElementById('result-mount'),
                    {} as FreqDataRowsModelState
                );
            break;
            case '2-attribute':
                const data = this.layoutModel.getConf<CTFreqResultData>(
                    'CTFreqResultData'
                );
                this.ctFreqModel.initialImportData(data);
                this.ctFlatFreqModel.initialImportData(data);
                const ctFreqResultView = ctResultViewInit(
                    this.layoutModel.dispatcher,
                    this.layoutModel.getComponentHelpers(),
                    this.ctFreqModel,
                    this.ctFlatFreqModel
                );
                const [width, height, onFrameReady] = this.ctFreqModel.getOnTableFrameReady();
                this.layoutModel.renderReactComponent(
                    ctFreqResultView.CTFreqResultView,
                    window.document.getElementById('result-mount'),
                    {
                        onConfIntervalFrameReady: onFrameReady,
                        d3PaneWidth: width,
                        d3PaneHeight: height
                    }
                );
            break;
        }
    }

    initHelp():void {
        const views = viewFreqCommonInit(
            this.layoutModel.dispatcher,
            this.layoutModel.getComponentHelpers()
        );
        this.layoutModel.renderReactComponent(
            views.FreqsHelp,
            window.document.getElementById('topbar-help-mount'),
            {
                confIntervalLeftMinWarn: 0 // TODO
            }
        );
    }

    initAdhocSubcDetector():TextTypes.IAdHocSubcorpusDetector {
        const concFormArgs = this.layoutModel.getConf<{[ident:string]:ConcFormArgs}>(
            'ConcFormsArgs'
        );
        const queryFormArgs = fetchQueryFormArgs(concFormArgs);
        const ttModel = new TextTypesModel(
            this.layoutModel.dispatcher,
            this.layoutModel.pluginApi(),
            this.layoutModel.getConf<any>('textTypesData'),
            true
        );
        ttModel.applyCheckedItems(queryFormArgs.selected_text_types, {});
        return ttModel;
    }

    private setupBackButtonListening():void {
        this.layoutModel.getHistory().setOnPopState((event) => {
            if (event.state['onPopStateAction']) {
                this.layoutModel.dispatcher.dispatch(event.state['onPopStateAction']);
            }
        });

        switch (this.layoutModel.getConf<Kontext.FreqModuleType>('FreqType')) {
            case '2-attribute': {
                const args = {
                    ...this.ctFreqModel.getSubmitArgs(),
                    format: undefined
                };
                this.layoutModel.getHistory().replaceState(
                    'freqct',
                    args,
                    {} // TODO missing handler action
                );
            }
            break;
            case 'text-types':
            case 'tokens': {
                const state = this.freqResultModel.getState(); // no antipattern here
                const firstCrit = List.head(state.freqCrit);
                const args = {
                    ...this.freqResultModel.getSubmitArgs(state, firstCrit.n),
                    fcrit_async: List.map(v => v.n, state.freqCritAsync),
                    freq_type: state.freqType,
                    format: undefined
                };
                this.layoutModel.getHistory().replaceState(
                    'freqs',
                    args,
                    {
                        onPopStateAction: {
                            name: Actions.PopHistory.name,
                            payload: {
                                currentPage: state.currentPage,
                                flimit: state.flimit,
                                sortColumn: state.sortColumn
                            }
                        }
                    }
                );
            }
            break;
        }
    }

    init() {
        this.layoutModel.init(true, [], () => {
            const subcorpSel = new NonQueryCorpusSelectionModel({
                layoutModel: this.layoutModel,
                dispatcher: this.layoutModel.dispatcher,
                usesubcorp: this.layoutModel.getCorpusIdent().usesubcorp,
                origSubcorpName: this.layoutModel.getCorpusIdent().origSubcorpName,
                foreignSubcorp: this.layoutModel.getCorpusIdent().foreignSubcorp,
                corpora: [this.layoutModel.getCorpusIdent().id],
                availSubcorpora: []
            });
            const mainMenuModel = this.layoutModel.getModels().mainMenuModel;
            // we must capture concordance-related actions which lead
            // to specific "pop-up" forms and redirect user back to
            // the 'view' action with additional information (encoded in
            // the fragment part of the URL) which form should be opened
            // once the 'view' page is loaded
            this.layoutModel.dispatcher.registerActionListener(
                (action) => {
                    switch (action.name) {
                        case MainMenuActions.ShowFilter.name:
                            window.location.replace(
                                this.layoutModel.createActionUrl(
                                    'view',
                                    this.layoutModel.getConcArgs()
                                ) + '#filter/' + pipe(
                                    action.payload,
                                    CURL.valueToPairs(),
                                    List.map(([k, v]) => `${k}=${v}`)
                                ).join('&')
                            );
                        break;
                        case MainMenuActions.ShowSort.name:
                            window.location.replace(this.layoutModel.createActionUrl(
                                'view',
                                this.layoutModel.getConcArgs()
                            ) + '#sort');
                        break;
                        case MainMenuActions.ShowSample.name:
                            window.location.replace(this.layoutModel.createActionUrl(
                                'view',
                                this.layoutModel.getConcArgs()
                            ) + '#sample');
                        break;
                        case MainMenuActions.ApplyShuffle.name:
                            window.location.replace(this.layoutModel.createActionUrl(
                                'view',
                                this.layoutModel.getConcArgs()
                            ) + '#shuffle');
                        break;
                    }
                }
            );
            const adhocSubcIdentifier = this.initAdhocSubcDetector();
            this.initAnalysisViews(adhocSubcIdentifier);
            this.initQueryOpNavigation();
            this.initHelp();
            this.initFreqResult();
            this.setupBackButtonListening();
            this.layoutModel.initKeyShortcuts();
        });
    }
}


export function init(conf:Kontext.Conf):void {
    let page = new FreqPage(new KontextPage(conf));
    page.init();
}<|MERGE_RESOLUTION|>--- conflicted
+++ resolved
@@ -53,12 +53,9 @@
 import { FreqDataLoader } from '../models/freqs/regular/common';
 import { init as viewFreqCommonInit } from '../views/freqs/common';
 import { ImageConversionModel } from '../models/common/imgConv';
-<<<<<<< HEAD
 import { DispersionResultModel } from '../models/dispersion/result';
-=======
 import { FreqResultsSaveModel } from '../models/freqs/regular/save';
 import { FreqChartsSaveFormModel } from '../models/freqs/regular/saveChart';
->>>>>>> 3dcbb7b4
 
 /**
  *
