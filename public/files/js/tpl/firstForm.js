/*
 * Copyright (c) 2013 Institute of the Czech National Corpus
 * Copyright (c) 2003-2009  Pavel Rychly
 *
 * This program is free software; you can redistribute it and/or
 * modify it under the terms of the GNU General Public License
 * as published by the Free Software Foundation; version 2
 * dated June, 1991.
 *
 * This program is distributed in the hope that it will be useful,
 * but WITHOUT ANY WARRANTY; without even the implied warranty of
 * MERCHANTABILITY or FITNESS FOR A PARTICULAR PURPOSE.  See the
 * GNU General Public License for more details.

 * You should have received a copy of the GNU General Public License
 * along with this program; if not, write to the Free Software
 * Foundation, Inc., 51 Franklin Street, Fifth Floor, Boston, MA  02110-1301, USA.
 */

/**
 * This module contains functionality related directly to the first_form.tmpl template
 *
 */
define(['win', 'jquery', 'corplist', 'tpl/document', 'queryInput', 'plugins/queryStorage',
    'plugins/liveAttributes', 'conclines'], function (win, $, corplistComponent, layoutModule, queryInput, queryStorage,
                                                      liveAttributes, conclines) {
    'use strict';

    var lib = {},
        activeParallelCorporaSettingKey = 'active_parallel_corpora',
        clStorage = conclines.openStorage();

    lib.maxEncodedParamsLength = 1500;
    lib.corplistComponent = null;
    lib.starComponent = null;
<<<<<<< HEAD
    lib.extendedApi = queryInput.extendedApi(layoutModel.pluginApi());
    lib.onAddParallelCorpActions = [];
    lib.onRemoveParallelCorpActions = [];
    lib.onBeforeRemoveParallelCorpActions = [];
    lib.onSubcorpChangeActions = [];

    lib.getConf = function (name) {
        return layoutModel.getConf(name);
    };

    lib.translate = function (msg) {
        return layoutModel.translate(msg);
    };

    lib.createActionUrl = function (path) {
        return layoutModel.createActionUrl(path);
    };

    lib.createStaticUrl = function (path) {
        return layoutModel.createStaticUrl(path);
    };

    lib.showMessage = function (type, message, callback) {
        return layoutModel.showMessage(type, message, callback);
    };

    /**
     * Registers a callback which is invoked after an aligned
     * corpus is added to the query page (i.e. firstForm's
     * internal actions are performed first then the list of
     * registered callbacks).
     *
     * @param fn:(corpname:string)=>void
     */
    lib.registerOnAddParallelCorpAction = function (fn) {
        lib.onAddParallelCorpActions.push(fn);
    };

    /**
     * Registers a callback which is invoked AFTER an aligned
     * corpus is removed from the query page (i.e. firstForm's
     * internal actions are performed first then the list of
     * registered callbacks).
     *
     * @param fn:(corpname:string)=>void
     */
    lib.registerOnRemoveParallelCorpAction = function (fn) {
        lib.onRemoveParallelCorpActions.push(fn);
    };

    /**
     * Registers a callback which is invoked BEFORE an aligned
     * corpus is removed from the query page (i.e. firstForm's
     * internal actions are performed this actions).
     *
     * @param fn
     */
    lib.registerOnBeforeRemoveParallelCorpAction = function (fn) {
        lib.onBeforeRemoveParallelCorpActions.push(fn);
    };

    /**
     * Registers a callback which is invoked after the subcorpus
     * selection element is changed. It guarantees that all the
     * firstForm's internal actions are performed before this
     * externally registered ones.
     *
     * @param fn:(subcname:string)=>void
     */
    lib.registerOnSubcorpChangeAction = function (fn) {
        lib.onSubcorpChangeActions.push(fn);
    };
=======
    lib.extendedApi = null;
    lib.layoutModel = null;
>>>>>>> fbe11445

    /**
     *
     * @param {function} callback
     * @return returns what callback returns
     */
    function callOnParallelCorporaList(callback) {
        var itemList;

        if (lib.layoutModel.conf.alignedCorpora) {
            itemList = lib.layoutModel.conf.alignedCorpora;
            lib.layoutModel.userSettings.set(activeParallelCorporaSettingKey, itemList.join(','));

        } else {
            itemList = lib.layoutModel.userSettings.get(activeParallelCorporaSettingKey) || [];
        }

        if (typeof itemList !== 'object') {
            itemList = itemList.split(',');
        }
        return callback(itemList);
    }

    /**
     *
     */
    function getActiveParallelCorpora() {
        return callOnParallelCorporaList(function (itemList) {
            return itemList;
        });
    }

    /**
     * @param {string} corpusName
     */
    function addActiveParallelCorpus(corpusName) {
        callOnParallelCorporaList(function (itemList) {
            if (corpusName && $.inArray(corpusName, itemList) === -1) {
                itemList.push(corpusName);
            }
           lib.layoutModel.userSettings.set(activeParallelCorporaSettingKey, itemList.join(','));
            if ($('div.parallel-corp-lang:visible').length > 0) {
                $('#default-view-mode').remove();
                $('#mainform').append('<input id="default-view-mode" type="hidden" name="viewmode" value="align" />');
            }
        });
        $.each(lib.onAddParallelCorpActions, function (i, fn) {
            fn.call(lib, corpusName);
        });
    }

    /**
     * @param {string} corpusName
     */
    function removeActiveParallelCorpus(corpusName) {
        $.each(lib.onBeforeRemoveParallelCorpActions, function (i, fn) {
            fn.call(lib, corpusName);
        });
        callOnParallelCorporaList(function (itemList) {
            if ($.inArray(corpusName, itemList) >= 0) {
                itemList.splice($.inArray(corpusName, itemList), 1);
            }
           lib.layoutModel.userSettings.set(activeParallelCorporaSettingKey, itemList.join(','));
            if ($('div.parallel-corp-lang:visible').length === 0) {
                $('#default-view-mode').remove();
            }
        });
        $.each(lib.onRemoveParallelCorpActions, function (i, fn) {
            fn.call(lib, corpusName);
        });
    }

    /**
     * Creates function (i.e. you must call it first to be able to use it)
     * to handle the "add language" action.
     *
     * @param {string} [forcedCorpusId] optional parameter to force corpus to be added (otherwise
     * it is chosen based on "#add-searched-lang-widget select" select box value). It is useful
     * in case you want to call the handler manually.
     * @return {function} handler function
     */
    function createAddLanguageClickHandler(forcedCorpusId) {
        return function () {
            var corpusId,
                jqHiddenStatus,
                jqNewLangNode;

            corpusId = forcedCorpusId || $('#add-searched-lang-widget select').val();

            if (corpusId) {
                jqHiddenStatus = $('[id="qnode_' + corpusId + '"] input[name="sel_aligned"]');

                jqNewLangNode = $('[id="qnode_' + corpusId + '"]');

                if (jqNewLangNode.length > 0) {
                    jqNewLangNode.show();
                    addActiveParallelCorpus(corpusId);
                    $('#add-searched-lang-widget select option[value="' + corpusId + '"]').attr('disabled', true);


                    jqHiddenStatus.val(jqHiddenStatus.data('corpus'));
                    jqNewLangNode.find('a.close-button').on('click', function () {
                        $('[id="qnode_' + corpusId + '"]').hide();
                        jqHiddenStatus.val('');
                        removeActiveParallelCorpus(corpusId);
                        $('#add-searched-lang-widget select option[value="' + corpusId + '"]').removeAttr('disabled');
                       lib.layoutModel.resetPlugins();
                    });

                    queryInput.initVirtualKeyboard(jqNewLangNode.find('table.form tr:visible td > .spec-chars').get(0));

                    if (!$.support.cssFloat) {
                        // refresh content in IE < 9
                        $('#content').css('overflow', 'visible').css('overflow', 'auto');
                    }
                }
               lib.layoutModel.resetPlugins();
            }
        };
    }

    /**
     * @todo rename/refactor this stuff
     */
    lib.misc = function () {
        lib.corplistComponent = corplistComponent.create(
            $('form[action="first"] select[name="corpname"]'),
<<<<<<< HEAD
            lib,
            {formTarget: 'first_form'}
        );

=======
           lib.layoutModel.pluginApi(),
            {formTarget: 'first_form'}
        );

        lib.starComponent = corplistComponent.createStarComponent(lib.corplistComponent,lib.layoutModel.pluginApi());

>>>>>>> fbe11445
        // initial query selector setting (just like when user changes it manually)
        queryInput.cmdSwitchQuery(lib.layoutModel, $('#queryselector').get(0), lib.layoutModel.conf.queryTypesHints);

        // open currently used languages for parallel corpora
        $.each(getActiveParallelCorpora(), function (i, item) {
            createAddLanguageClickHandler(item)();
        });
    };

    /**
     * Updates toggleable fieldsets to the state user set
     * last time he used the form.
     *
     * @returns {$.Deferred.Promise} a promise object
     */
    lib.updateToggleableFieldsets = function () {
        var jqLink = $('a.form-extension-switch'),
            jqFieldset,
            elmStatus,
            defer = $.Deferred(); // currently, this is synchronous

        jqLink.each(function () {
            jqFieldset = $(this).closest('fieldset');
            elmStatus = lib.layoutModel.userSettings.get($(this).data('box-id'));

            if (elmStatus === true) {
                jqFieldset.removeClass('inactive');
                jqFieldset.find('div.contents').show();
                jqFieldset.find('div.desc').hide();
                jqFieldset.find('.status').attr('src', '../files/img/collapse.png')
                    .attr('data-alt-img', '../files/img/collapse_s.png')
                    .attr('alt', lib.layoutModel.conf.messages.click_to_hide);
                jqLink.attr('title', lib.layoutModel.conf.messages.click_to_hide);

            } else {
                jqFieldset.find('div.contents').hide();
                jqFieldset.find('div.desc').show();
                jqFieldset.find('.status').attr('src', '../files/img/expand.png')
                    .attr('data-alt-img', '../files/img/expand_s.png')
                    .attr('alt', lib.layoutModel.conf.messages.click_to_expand);
                jqLink.attr('title', lib.layoutModel.conf.messages.click_to_expand);
            }
        });
        lib.layoutModel.mouseOverImages();
        defer.resolve();
        return defer.promise();
    };

    lib.bindStaticElements = function () {
        // context-switch TODO

        $('#switch_err_stand').on('click', function () {
            if ($(this).text() === lib.layoutModel.conf.labelStdQuery) {
                $('#qnode').show();
                $('#cup_err_menu').hide();
                $(this).text(lib.layoutModel.conf.labelErrorQuery);
                lib.layoutModel.userSettings.set("errstdq", "std");

            } else {
                $('#qnode').hide();
                $('#cup_err_menu').show();
                $(this).text(lib.layoutModel.conf.labelStdQuery);
                lib.layoutModel.userSettings.set("errstdq", "err");
            }
        });
    };

    /**
     *
     */
    lib.bindParallelCorporaCheckBoxes = function () {

        $('#add-searched-lang-widget button[type="button"]').each(function () {
            $(this).on('click', createAddLanguageClickHandler());
        });
        $('input[name="sel_aligned"]').each(function () {
            if ($(this).val()) {
                $('select[name="pcq_pos_neg_' + $(this).data('corpus') + '"],[id="qtable_' + $(this).data('corpus') + '"]').show();
            }
        });
    };

    /**
     *
     */
    lib.showCupMenu = function () {
        if (lib.layoutModel.userSettings.get('errstdq') === 'std') {
            $('#cup_err_menu').hide();
            $('#switch_err_stand').text(lib.layoutModel.conf.messages.labelErrorQuery);

        } else {
            $('#qnode').hide();
        }
    };

    lib.makePrimaryButtons = function () {
        var queryForm = $('#mainform');

        queryForm.find('.make-primary').on('click', function (evt) {
            var linkElm = evt.currentTarget,
                jqCurrPrimaryCorpInput = queryForm.find('input[type="hidden"][name="corpname"]'),
                newPrimary = $(linkElm).attr('data-corpus-id');

            queryForm.attr('action', 'first_form?' + lib.layoutModel.conf.stateParams);
            removeActiveParallelCorpus(newPrimary);
            addActiveParallelCorpus(jqCurrPrimaryCorpInput.attr('value'));
            $('#mainform input[type="hidden"][name="corpname"]').val(newPrimary);
            $('#mainform input[type="hidden"][name="reload"]').val(1);
            $('#make-concordance-button').click();
        });
    };

    /**
     *
     */
    lib.registerSubcorpChange = function () {
        $('#subcorp-selector').on('change', function (e) {
            // following code must be always the last action performed on the event
            $.each(lib.onSubcorpChangeActions, function (i, fn) {
                fn.call(lib, $(e.currentTarget).val());
            });
        });
    };

    /**
     *
     * @param {object} conf
     * @return {{}} a simple object containing promises returned
     * by some of
     */
    lib.init = function (conf) {
        var promises;

        clStorage.clear();

        lib.layoutModel = new layoutModule.PageModel(conf);
        lib.extendedApi = queryInput.extendedApi(lib.layoutModel.pluginApi());

        promises = lib.layoutModel.init(conf).add({
            misc : lib.misc(),
            bindStaticElements : lib.bindStaticElements(),
            bindBeforeSubmitActions : queryInput.bindBeforeSubmitActions(
                $('#make-concordance-button'), lib.layoutModel),
            bindQueryFieldsetsEvents : queryInput.bindQueryFieldsetsEvents(
                lib.extendedApi,
                lib.layoutModel.userSettings),
            bindParallelCorporaCheckBoxes : lib.bindParallelCorporaCheckBoxes(),
            updateToggleableFieldsets : queryInput.updateToggleableFieldsets(
                lib.extendedApi,
                lib.layoutModel.userSettings),
            makePrimaryButtons : lib.makePrimaryButtons(),
            queryStorage : queryStorage.createInstance(lib.extendedApi),
            liveAttributesInit : liveAttributes.init(lib.extendedApi, '#live-attrs-update', '#live-attrs-reset',
                '.text-type-params'),
            registerSubcorpChange : lib.registerSubcorpChange()
        });

        lib.layoutModel.registerPlugin('queryStorage', promises.get('queryStorage'));
        lib.layoutModel.mouseOverImages();
        return promises;
    };

    return lib;
});<|MERGE_RESOLUTION|>--- conflicted
+++ resolved
@@ -33,31 +33,31 @@
     lib.maxEncodedParamsLength = 1500;
     lib.corplistComponent = null;
     lib.starComponent = null;
-<<<<<<< HEAD
-    lib.extendedApi = queryInput.extendedApi(layoutModel.pluginApi());
+    lib.layoutModel = null;
+    lib.extendedApi = null;
     lib.onAddParallelCorpActions = [];
     lib.onRemoveParallelCorpActions = [];
     lib.onBeforeRemoveParallelCorpActions = [];
     lib.onSubcorpChangeActions = [];
 
     lib.getConf = function (name) {
-        return layoutModel.getConf(name);
+        return lib.layoutModel.getConf(name);
     };
 
     lib.translate = function (msg) {
-        return layoutModel.translate(msg);
+        return lib.layoutModel.translate(msg);
     };
 
     lib.createActionUrl = function (path) {
-        return layoutModel.createActionUrl(path);
+        return lib.layoutModel.createActionUrl(path);
     };
 
     lib.createStaticUrl = function (path) {
-        return layoutModel.createStaticUrl(path);
+        return lib.layoutModel.createStaticUrl(path);
     };
 
     lib.showMessage = function (type, message, callback) {
-        return layoutModel.showMessage(type, message, callback);
+        return lib.layoutModel.showMessage(type, message, callback);
     };
 
     /**
@@ -106,10 +106,10 @@
     lib.registerOnSubcorpChangeAction = function (fn) {
         lib.onSubcorpChangeActions.push(fn);
     };
-=======
+
     lib.extendedApi = null;
     lib.layoutModel = null;
->>>>>>> fbe11445
+
 
     /**
      *
@@ -237,19 +237,11 @@
     lib.misc = function () {
         lib.corplistComponent = corplistComponent.create(
             $('form[action="first"] select[name="corpname"]'),
-<<<<<<< HEAD
             lib,
             {formTarget: 'first_form'}
         );
 
-=======
-           lib.layoutModel.pluginApi(),
-            {formTarget: 'first_form'}
-        );
-
-        lib.starComponent = corplistComponent.createStarComponent(lib.corplistComponent,lib.layoutModel.pluginApi());
-
->>>>>>> fbe11445
+
         // initial query selector setting (just like when user changes it manually)
         queryInput.cmdSwitchQuery(lib.layoutModel, $('#queryselector').get(0), lib.layoutModel.conf.queryTypesHints);
 
