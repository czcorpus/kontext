--- conflicted
+++ resolved
@@ -71,13 +71,8 @@
     }> = (props) => {
 
         const handleChange = (evt) => {
-<<<<<<< HEAD
-            dispatcher.dispatch<Actions.StorageSelectQueryType>({
-                name: ActionName.StorageSelectQueryType,
-=======
             dispatcher.dispatch<Actions.QueryStorageSetQueryType>({
                 name: ActionName.QueryStorageSetQueryType,
->>>>>>> e8554d15
                 payload: {
                     value: evt.target.value
                 }
@@ -119,13 +114,8 @@
     }> = (props) => {
 
         const handleChange = () => {
-<<<<<<< HEAD
-            dispatcher.dispatch<Actions.StorageSetCurrentCorpusOnly>({
-                name: ActionName.StorageSetCurrentCorpusOnly,
-=======
             dispatcher.dispatch<Actions.QueryStorageSetCurrentCorpusOnly>({
                 name: ActionName.QueryStorageSetCurrentCorpusOnly,
->>>>>>> e8554d15
                 payload: {
                     value: !props.value
                 }
@@ -142,13 +132,8 @@
 
     }> = (props) => {
         const handleChange = () => {
-<<<<<<< HEAD
-            dispatcher.dispatch<Actions.StorageSetArchivedOnly>({
-                name: ActionName.StorageSetArchivedOnly,
-=======
             dispatcher.dispatch<Actions.QueryStorageSetArchivedOnly>({
                 name: ActionName.QueryStorageSetArchivedOnly,
->>>>>>> e8554d15
                 payload: {
                     value: !props.value
                 }
@@ -299,13 +284,8 @@
     }> = (props) => {
 
         const handleEditClick = (evt) => {
-<<<<<<< HEAD
-            dispatcher.dispatch<Actions.StorageSetEditingQueryId>({
-                name: ActionName.StorageSetEditingQueryId,
-=======
             dispatcher.dispatch<Actions.QueryStorageSetEditingQueryId>({
                 name: ActionName.QueryStorageSetEditingQueryId,
->>>>>>> e8554d15
                 payload: {
                     value: props.queryId
                 }
@@ -313,13 +293,8 @@
         };
 
         const handleDoNotSaveClick = () => {
-<<<<<<< HEAD
-            dispatcher.dispatch<Actions.StorageDoNotArchive>({
-                name: ActionName.StorageDoNotArchive,
-=======
             dispatcher.dispatch<Actions.QueryStorageDoNotArchive>({
                 name: ActionName.QueryStorageDoNotArchive,
->>>>>>> e8554d15
                 payload: {
                     queryId: props.queryId
                 }
@@ -336,7 +311,9 @@
                         {he.translate('query__save_as_saved_as')}:{'\u00a0'}
                         <span className="saved-name">{props.name}</span>
                         {'\u00a0'}
-                        <a className="util-button" onClick={handleDoNotSaveClick}>{he.translate('query__save_as_transient')}</a>
+                        <a className="util-button" onClick={handleDoNotSaveClick}>
+                            {he.translate('query__save_as_transient')}
+                        </a>
                     </div>
                 );
 
@@ -360,13 +337,8 @@
     }> = (props) => {
 
         const handleInputChange = (evt) => {
-<<<<<<< HEAD
-            dispatcher.dispatch<Actions.StorageEditorSetName>({
-                name: ActionName.StorageEditorSetName,
-=======
             dispatcher.dispatch<Actions.QueryStorageEditorSetName>({
                 name: ActionName.QueryStorageEditorSetName,
->>>>>>> e8554d15
                 payload: {
                     value: evt.target.value
                 }
@@ -374,26 +346,14 @@
         };
 
         const handleSubmitClick = () => {
-<<<<<<< HEAD
-            dispatcher.dispatch<Actions.StorageEditorClickSave>({
-                name: ActionName.StorageEditorClickSave,
-                payload: {}
-=======
             dispatcher.dispatch<Actions.QueryStorageEditorClickSave>({
                 name: ActionName.QueryStorageEditorClickSave
->>>>>>> e8554d15
             });
         };
 
         const handleCloseClick = () => {
-<<<<<<< HEAD
-            dispatcher.dispatch<Actions.StorageClearEditingQueryId>({
-                name: ActionName.StorageClearEditingQueryId,
-                payload: {}
-=======
             dispatcher.dispatch<Actions.QueryStorageClearEditingQueryID>({
                 name: ActionName.QueryStorageClearEditingQueryID
->>>>>>> e8554d15
             });
         };
 
@@ -441,13 +401,8 @@
     }> = (props) => {
 
         const handleFormClick = () => {
-<<<<<<< HEAD
-            dispatcher.dispatch<Actions.StorageOpenQueryForm>({
-                name: ActionName.StorageOpenQueryForm,
-=======
             dispatcher.dispatch<Actions.QueryStorageOpenQueryForm>({
                 name: ActionName.QueryStorageOpenQueryForm,
->>>>>>> e8554d15
                 payload: {
                     idx: props.data.idx
                 }
@@ -503,14 +458,8 @@
     }> = (props) => {
 
         const handleClick = () => {
-<<<<<<< HEAD
-            dispatcher.dispatch<Actions.StorageLoadMore>({
-                name: ActionName.StorageLoadMore,
-                payload: {}
-=======
             dispatcher.dispatch<Actions.QueryStorageLoadMore>({
                 name: ActionName.QueryStorageLoadMore
->>>>>>> e8554d15
             });
         };
 
