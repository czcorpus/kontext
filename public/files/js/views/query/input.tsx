/*
 * Copyright (c) 2016 Charles University in Prague, Faculty of Arts,
 *                    Institute of the Czech National Corpus
 * Copyright (c) 2016 Tomas Machalek <tomas.machalek@gmail.com>
 *
 * This program is free software; you can redistribute it and/or
 * modify it under the terms of the GNU General Public License
 * as published by the Free Software Foundation; version 2
 * dated June, 1991.
 *
 * This program is distributed in the hope that it will be useful,
 * but WITHOUT ANY WARRANTY; without even the implied warranty of
 * MERCHANTABILITY or FITNESS FOR A PARTICULAR PURPOSE.  See the
 * GNU General Public License for more details.

 * You should have received a copy of the GNU General Public License
 * along with this program; if not, write to the Free Software
 * Foundation, Inc., 51 Franklin Street, Fifth Floor, Boston, MA  02110-1301, USA.
 */

import * as React from 'react';
import { IActionDispatcher, BoundWithProps, Bound } from 'kombo';
import { Keyboard, List, pipe } from 'cnc-tskit';

import { init as keyboardInit } from './virtualKeyboard';
import { init as cqlEditoInit } from './cqlEditor';
import { init as richInputInit } from './richInput';
import { WithinBuilderModel, WithinBuilderModelState } from '../../models/query/withinBuilder';
import { PluginInterfaces } from '../../types/plugins';
import { Kontext } from '../../types/common';
import { QueryFormModel, QueryFormModelState } from '../../models/query/common';
import { UsageTipsModel, UsageTipsState, UsageTipCategory } from '../../models/usageTips';
import { VirtualKeyboardModel } from '../../models/query/virtualKeyboard';
import { Actions, ActionName, QueryFormType } from '../../models/query/actions';
import { Actions as HintActions,
    ActionName as HintActionName } from '../../models/usageTips/actions';
import { AnyQuery, QueryType, TokenSuggestions } from '../../models/query/query';


export interface InputModuleViews {
    TRQueryInputField:React.ComponentClass<TRQueryInputFieldProps>;
    TRPcqPosNegField:React.FC<TRPcqPosNegFieldProps>;
    TRIncludeEmptySelector:React.FC<TRIncludeEmptySelectorProps>;
    AdvancedFormFieldset:React.FC<AdvancedFormFieldsetProps>;
}


export interface TRQueryInputFieldProps {
    sourceId:string;
    lposValue:string;
    wPoSList:Array<{n:string; v:string}>;
    queryStorageView:PluginInterfaces.QueryStorage.WidgetView;
    tagHelperView:PluginInterfaces.TagHelper.View;
    widgets:Array<string>;
    inputLanguage:string;
    useCQLEditor:boolean;
    forcedAttr:string;
    attrList:Array<Kontext.AttrItem>;
    onEnterKey:()=>void;
    takeFocus?:boolean;
    qsuggPlugin:PluginInterfaces.QuerySuggest.IPlugin;
    isNested?:boolean;
    customOptions?:Array<React.ReactElement<{span:number}>>;
}


export interface TRQueryTypeFieldProps {
    formType:QueryFormType;
    sourceId:string;
    queryType:QueryType;
}


export interface TRPcqPosNegFieldProps {
    span:number;
    formType:QueryFormType;
    sourceId:string;
    value:string; // TODO enum
}

export interface TRIncludeEmptySelectorProps {
    span:number;
    value:boolean;
    corpname:string;
}

export interface AdvancedFormFieldsetProps {
    uniqId:string;
    formVisible:boolean;
    title:string;
    closedStateHint?:React.ReactElement;
    closedStateDesc?:string; // raw HTML
    isNested?:boolean;
    htmlClass?:string;
    handleClick:()=>void;
}

interface QueryToolboxProps {
    sourceId:string;
    widgets:Array<string>;
    inputLanguage:string;
    tagHelperView:PluginInterfaces.TagHelper.View;
    qsAvailable:boolean;
    toggleHistoryWidget:()=>void;
    toggleStructureWidget:()=>void;
}

export interface InputModuleArgs {
    dispatcher:IActionDispatcher;
    he:Kontext.ComponentHelpers;
    queryModel:QueryFormModel<QueryFormModelState>;
    queryHintModel:UsageTipsModel;
    withinBuilderModel:WithinBuilderModel;
    virtualKeyboardModel:VirtualKeyboardModel;
    querySuggest:PluginInterfaces.QuerySuggest.IPlugin;
}

export function init({
    dispatcher, he, queryModel, queryHintModel, withinBuilderModel,
    virtualKeyboardModel, querySuggest}:InputModuleArgs):InputModuleViews {

    const keyboardViews = keyboardInit({
        dispatcher: dispatcher,
        he: he,
        queryModel: queryModel,
        virtualKeyboardModel: virtualKeyboardModel
    });
    const cqlEditorViews = cqlEditoInit(dispatcher, he, queryModel);
    const RichInput = richInputInit(dispatcher, he, queryModel);
    const layoutViews = he.getLayoutViews();


    // ------------------- <AdvancedFormFieldsetDesc /> -----------------------------

    const AdvancedFormFieldsetDesc:React.FC<{
        html:string;
    }> = (props) => {

        const [opened, setOpened] = React.useState(false);

        const handleClick = () => {
            setOpened(!opened);
        }

        return (
            <span className="AdvancedFormFieldsetDesc">
                <a onClick={handleClick}><layoutViews.StatusIcon status="info" inline={true} /></a>
                {opened ?
                    <layoutViews.PopupBox onCloseClick={handleClick}>
                        <div className="html-code">
                            <div dangerouslySetInnerHTML={{__html: props.html}} />
                        </div>
                    </layoutViews.PopupBox> :
                    null
                }
            </span>
        );
    };

    // ------------------- <AdvancedFormFieldset /> -----------------------------

    const AdvancedFormFieldset:React.FC<AdvancedFormFieldsetProps> = (props) => {

        const htmlClasses = [];
        htmlClasses.push(props.formVisible ? 'collapse' : 'expand');

        return (
            <section className={`AdvancedFormFieldset${props.isNested ? ' nested' : ''} ${props.htmlClass}${props.formVisible && props.htmlClass ? '' : ' closed'}`}
                    role="group" aria-labelledby={props.uniqId}>
                <h2 id={props.uniqId}>
                    <layoutViews.ExpandButton isExpanded={props.formVisible} onClick={props.handleClick} />
                        <a onClick={props.handleClick}>{props.title}</a>
                    {props.formVisible ? null : props.closedStateHint}
                    {props.formVisible || !props.closedStateDesc ?
                        null :
                        <AdvancedFormFieldsetDesc html={props.closedStateDesc} />
                    }
                </h2>
                {props.formVisible ?
                    <div className="contents">
                        {props.children}
                    </div> :
                    null
                }
            </section>
        );
    };

    // -------------- <QueryHints /> --------------------------------------------

    class QueryHints extends React.PureComponent<UsageTipsState> {

        constructor(props) {
            super(props);
            this._clickHandler = this._clickHandler.bind(this);
        }

        _clickHandler() {
            dispatcher.dispatch<HintActions.NextQueryHint>({
                name: HintActionName.NextQueryHint
            });
        }

        render() {
            return (
                <div className="QueryHints">
                    <span className="hint">{this.props.currentHints[UsageTipCategory.QUERY]}</span>
                    <span className="next-hint">
                        <a onClick={this._clickHandler} title={he.translate('global__next_tip')}>
                            <layoutViews.ImgWithMouseover src={he.createStaticUrl('img/next-page.svg')}
                                    alt={he.translate('global__next_tip')} />
                        </a>
                    </span>
                </div>
            );
        }
    }

    const BoundQueryHints = Bound<UsageTipsState>(QueryHints, queryHintModel);


    // ------------------- <TRQueryTypeField /> -----------------------------

    const TRQueryTypeField:React.FC<TRQueryTypeFieldProps> = (props) => {

        const handleSelection = (evt) => {
            dispatcher.dispatch<Actions.QueryInputSetQType>({
                name: ActionName.QueryInputSetQType,
                payload: {
                    formType: props.formType,
                    sourceId: props.sourceId,
                    queryType: props.queryType === 'advanced' ? 'simple' : 'advanced'
                }
            });
        };

        return (
            <div className="TRQueryTypeField">
                <label htmlFor="chck_wsdA3fe">{he.translate('query__qt_advanced')}:</label>
                <input id="chck_wsdA3fe" type="checkbox"
                    onChange={handleSelection}
                    checked={props.queryType === 'advanced'} />
            </div>
        );
    };

    // ------------------- <TRPcqPosNegField /> -----------------------------

    const TRPcqPosNegField:React.FC<TRPcqPosNegFieldProps> = (props) => {

        const handleSelectChange = (evt) => {
            dispatcher.dispatch<Actions.FilterInputSetPCQPosNeg>({
                name: ActionName.FilterInputSetPCQPosNeg,
                payload: {
                    filterId: props.sourceId,
                    formType: props.formType,
                    value: evt.target.value
                }
            });
        };

        return (
            <div>
                <label>{he.translate('query__align_posneg_label')}</label>:{'\u00a0'}
                <select value={props.value} onChange={handleSelectChange}>
                    <option value="pos">{he.translate('query__align_contains')}</option>
                    <option value="neg">{he.translate('query__align_not_contains')}</option>
                </select>
            </div>
        );
    };

    // ---------------- <TRIncludeEmptySelector /> ---------------------------

    const TRIncludeEmptySelector:React.FC<TRIncludeEmptySelectorProps> = (props) => {

        const handleCheckbox = () => {
            dispatcher.dispatch<Actions.QueryInputSetIncludeEmpty>({
                name: ActionName.QueryInputSetIncludeEmpty,
                payload: {
                    corpname: props.corpname,
                    value: !props.value
                }
            });
        };

        return (
            <div className="TRIncludeEmptySelector">
                <label>
                    {he.translate('query__include_empty_aligned')}:{'\u00a0'}
                    <input type="checkbox" checked={props.value}
                        onChange={handleCheckbox} />
                </label>
            </div>
        );
    };

    // ------------------- <TagWidget /> --------------------------------

    const TagWidget:React.FC<{
        formType:QueryFormType;
        sourceId:string;
        args:Kontext.GeneralProps;
        tagHelperView:PluginInterfaces.TagHelper.View
        closeClickHandler:()=>void;

    }> = (props) => {

        return (
            <layoutViews.PopupBox
                    onCloseClick={props.closeClickHandler}
                    customClass="tag-builder-widget"
                    customStyle={{position: 'absolute', left: '10em', marginTop: '6.5em'}}
                    takeFocus={true}>
                <props.tagHelperView
                        sourceId={props.sourceId}
                        onInsert={props.closeClickHandler}
                        onEscKey={props.closeClickHandler}
                        formType={props.formType}
                        range={[props.args['leftIdx'], props.args['rightIdx']]} />
            </layoutViews.PopupBox>
        );
    };

    // ------------------- <WithinWidget /> --------------------------------

    interface WithinWidgetProps {
        formType:QueryFormType;
        sourceId:string;
        closeClickHandler:()=>void;
    }

    class WithinWidget extends React.PureComponent<WithinWidgetProps & WithinBuilderModelState> {

        constructor(props) {
            super(props);
            this._handleInputChange = this._handleInputChange.bind(this);
            this._handleKeyDown = this._handleKeyDown.bind(this);
            this._handleAttrChange = this._handleAttrChange.bind(this);
            this._handleInsert = this._handleInsert.bind(this);
        }

        _handleInputChange(evt) {
            dispatcher.dispatch<Actions.SetWithinValue>({
                name: ActionName.SetWithinValue,
                payload: {
                    value: evt.target.value
                }
            });
        }

        _handleKeyDown(evt) {
            if (evt.keyCode === Keyboard.Code.ESC) {
                evt.stopPropagation();
                evt.preventDefault();
                this.props.closeClickHandler();
            }
        }

        _handleAttrChange(evt) {
            dispatcher.dispatch<Actions.SetWithinAttr>({
                name: ActionName.SetWithinAttr,
                payload: {
                    idx: evt.target.value
                }
            });
        }

        _handleInsert() {
            dispatcher.dispatch<Actions.QueryInputAppendQuery>({
                name: ActionName.QueryInputAppendQuery,
                payload: {
                    formType: this.props.formType,
                    sourceId: this.props.sourceId,
                    query: WithinBuilderModel.exportQuery(this.props),
                    prependSpace: true,
                    closeWhenDone: true
                }
            });
        }

        componentDidMount() {
            dispatcher.dispatch<Actions.LoadWithinBuilderData>({
                name: ActionName.LoadWithinBuilderData,
                payload: {
                    sourceId: this.props.sourceId
                }
            });
        }

        render() {
            return (
                <layoutViews.PopupBox
                        onCloseClick={this.props.closeClickHandler}
                        customStyle={{position: 'absolute', left: '80pt', marginTop: '5pt'}}>
                    <div onKeyDown={this._handleKeyDown}>
                        <h3>{he.translate('query__create_within')}</h3>
                        {this.props.isBusy ?
                            <layoutViews.AjaxLoaderImage /> :
                            <>
                                <div className="within-widget">
                                    <select onChange={this._handleAttrChange} value={this.props.currAttrIdx}>
                                        {List.map(
                                            ([struct, attr], i) => (
                                                <option key={`${struct}-${attr}`} value={i}>{WithinBuilderModel.ithValue(this.props, i)}</option>
                                            ),
                                            this.props.data
                                        )}
                                    </select>
                                    {'\u00a0'}={'\u00a0'}
                                    <input type="text" value={this.props.query} onChange={this._handleInputChange}
                                            ref={item => item ? item.focus() : null} />
                                    {'\u00a0'}
                                </div>
                                <p>
                                    <button type="button" className="util-button"
                                            onClick={this._handleInsert}>
                                        {he.translate('query__insert_within')}
                                    </button>
                                </p>
                            </>
                        }
                    </div>
                </layoutViews.PopupBox>
            );
        }
    }

    const BoundWithinWidget = BoundWithProps<WithinWidgetProps, WithinBuilderModelState>(WithinWidget, withinBuilderModel);

    // ------------------- <HistoryWidget /> -----------------------------

    const HistoryWidget:React.FC<{
        sourceId:string;
        formType:QueryFormType;
        onCloseTrigger:()=>void;
        queryStorageView:PluginInterfaces.QueryStorage.WidgetView;

    }> = (props) => {
        return (
            <div className="history-widget">
                <props.queryStorageView
                        sourceId={props.sourceId}
                        onCloseTrigger={props.onCloseTrigger}
                        formType={props.formType} />
            </div>
        );
    };

    // ------------------- <SuggestionsWidget /> -----------------------------

    const SuggestionsWidget:React.FC<{
        qsuggPlugin:PluginInterfaces.QuerySuggest.IPlugin;
        data:TokenSuggestions;
        formType:QueryFormType;
        sourceId:string;
        handleItemClick:(actionType:string, value:string, attr:string) => void;

    }> = (props) => {

        const dynCls = List.every(s => querySuggest.isEmptyResponse(s), props.data.data) ?
            ' empty' : '';

        const handleKey = () => {
            dispatcher.dispatch<Actions.ToggleQuerySuggestionWidget>({
                name: ActionName.ToggleQuerySuggestionWidget,
                payload: {
                    formType: props.formType,
                    sourceId: props.sourceId
                }
            });
        };

        return (
            <div className={`SuggestionsWidget${dynCls}`} tabIndex={-1} onKeyDown={handleKey}>
            {props.data ?
                pipe(
                    props.data.data,
                    List.filter(v => !props.qsuggPlugin.isEmptyResponse(v)),
                    List.map(
                        (v, i) => (
                            <React.Fragment key={`${v.rendererId}${i}`}>
                                <h2>{v.heading}:</h2>
                                {props.qsuggPlugin.createElement(
                                    v,
                                    (
                                        onItemClick:string,
                                        value:string,
                                        attr:string
                                    ) => props.handleItemClick(onItemClick, value, attr)
                                )}
                                {props.data.isPartial ?
                                    <layoutViews.AjaxLoaderBarImage /> : null}
                            </React.Fragment>
                        ),
                    )
                ) : null
            }
            </div>
        );
    };

    // ------------------- <KeyboardWidget /> --------------------------------

    const KeyboardWidget:React.FC<{
        sourceId:string;
        formType:QueryFormType;
        inputLanguage:string;
        closeClickHandler:()=>void;

    }> = (props) => {

        const keyHandler = (evt) => {
            dispatcher.dispatch<Actions.QueryInputHitVirtualKeyboardKey>({
                name: ActionName.QueryInputHitVirtualKeyboardKey,
                payload: {
                    keyCode: evt.keyCode
                }
            });
        };

        return (
            <layoutViews.PopupBox
                    onCloseClick={props.closeClickHandler}
                    customStyle={{marginTop: '3.5em'}}
                    takeFocus={true}
                    keyPressHandler={keyHandler}>
                <keyboardViews.VirtualKeyboard sourceId={props.sourceId}
                        inputLanguage={props.inputLanguage}
                        formType={props.formType} />
            </layoutViews.PopupBox>
        );
    };

    // ------------------- <QueryToolbox /> -----------------------------

    class QueryToolbox extends React.PureComponent<QueryToolboxProps & QueryFormModelState> {

        constructor(props) {
            super(props);
            this._handleWidgetTrigger = this._handleWidgetTrigger.bind(this);
            this._handleHistoryWidget = this._handleHistoryWidget.bind(this);
            this._handleCloseWidget = this._handleCloseWidget.bind(this);
            this._handleQuerySuggestWidget = this._handleQuerySuggestWidget.bind(this);
            this._handleQueryStructureWidget = this._handleQueryStructureWidget.bind(this);
        }

        _renderButtons() {
            const ans = [];
            if (this.props.widgets.indexOf('tag') > -1) {
                ans.push(<a onClick={this._handleWidgetTrigger.bind(this, 'tag')}>{he.translate('query__insert_tag_btn_link')}</a>);
            }
            if (this.props.widgets.indexOf('within') > -1) {
                ans.push(<a onClick={this._handleWidgetTrigger.bind(this, 'within')}>{he.translate('query__insert_within_link')}</a>);
            }
            if (this.props.widgets.indexOf('keyboard') > -1) {
                ans.push(<a onClick={this._handleWidgetTrigger.bind(this, 'keyboard')}>{he.translate('query__keyboard_link')}</a>);
            }
            if (this.props.widgets.indexOf('history') > -1) {
                ans.push(<a onClick={this._handleHistoryWidget}>{he.translate('query__recent_queries_link')}</a>);
            }
            if (this.props.widgets.indexOf('structure') > -1) {
                ans.push(<a onClick={this._handleQueryStructureWidget}>{he.translate('query__query_structure')}</a>);
            }
            if (this.props.qsAvailable) {
                ans.push(
                    <>
                        <a onClick={this._handleQuerySuggestWidget}>{he.translate('query__suggestions_available')}</a>
                        {this.props.suggestionsVisible[this.props.sourceId] ?
                            null :
                            <span className="notifications">{'\u25CF'}</span>
                        }
                    </>
                );
            }
            return ans;
        }

        _handleWidgetTrigger(name) {
            dispatcher.dispatch<Actions.SetActiveInputWidget>({
                name: ActionName.SetActiveInputWidget,
                payload: {
                    formType: this.props.formType,
                    sourceId: this.props.sourceId,
                    value: name,
                    widgetArgs: this.props.widgetArgs
                }
            });
        }

        _handleHistoryWidget() {
            this.setState({
                activeWidget: null,
                widgetArgs: {}
            });
            this.props.toggleHistoryWidget();
        }

        _handleCloseWidget() {
            dispatcher.dispatch<Actions.SetActiveInputWidget>({
                name: ActionName.SetActiveInputWidget,
                payload: {
                    formType: this.props.formType,
                    sourceId: this.props.sourceId,
                    value: null,
                    widgetArgs: this.props.widgetArgs
                }
            });
        }

        _handleQuerySuggestWidget() {
            dispatcher.dispatch<Actions.ToggleQuerySuggestionWidget>({
                name: ActionName.ToggleQuerySuggestionWidget,
                payload: {
                    sourceId: this.props.sourceId,
                    formType: this.props.formType
                }
            });
        }

        _handleQueryStructureWidget() {
            this.props.toggleStructureWidget();
        }

        _renderWidget() {
            switch (this.props.activeWidgets[this.props.sourceId]) {
                case 'tag':
                    return <TagWidget closeClickHandler={this._handleCloseWidget}
                                tagHelperView={this.props.tagHelperView}
                                sourceId={this.props.sourceId}
                                formType={this.props.formType}
                                args={this.props.widgetArgs} />;
                case 'within':
                    return <BoundWithinWidget closeClickHandler={this._handleCloseWidget}
                                sourceId={this.props.sourceId} formType={this.props.formType} />;
                case 'keyboard':
                    return <KeyboardWidget closeClickHandler={this._handleCloseWidget}
                                sourceId={this.props.sourceId} inputLanguage={this.props.inputLanguage}
                                formType={this.props.formType} />;
                default:
                    return null;
            }
        }

        render() {
            return (
                <div className="query-toolbox">
                    {this._renderWidget()}
                    <ul>
                        <li>
                            <TRQueryTypeField formType={this.props.formType}
                                queryType={this.props.queries[this.props.sourceId].qtype}
                                sourceId={this.props.sourceId} />
                        </li>
                        {List.map(
                            (item, i) => <li key={i}>{item}</li>,
                            this._renderButtons()
                        )}
                    </ul>
                </div>
            );
        }
    }

    const BoundQueryToolbox = BoundWithProps<QueryToolboxProps, QueryFormModelState>(QueryToolbox, queryModel);

    // ------------------- <MatchCaseSelector /> -----------------------------

    const MatchCaseSelector:React.FC<{
        formType:QueryFormType;
        sourceId:string;
        matchCaseValue:boolean;
        disabled:boolean;

    }> = (props) => {

        const handleCheckbox = (evt) => {
            dispatcher.dispatch<Actions.QueryInputSetMatchCase>({
                name: ActionName.QueryInputSetMatchCase,
                payload: {
                    formType: props.formType,
                    sourceId: props.sourceId,
                    value: !props.matchCaseValue
                }
            });
        };

        return (
            <label title={props.disabled ? he.translate('query__icase_is_now_within_re') : null}>
                {he.translate('query__match_case')}:{'\u00a0'}
                <input type="checkbox" name="qmcase" value="1" checked={props.matchCaseValue}
                    onChange={handleCheckbox} disabled={props.disabled} />
            </label>
        );
    };

    // -------------------- <DefaultAttrSelector /> ------------------------

    const DefaultAttrSelector:React.FC<{
        defaultAttr:string;
        forcedAttr:string;
        attrList:Array<Kontext.AttrItem>;
        simpleQueryAttrSeq:Array<string>;
        sourceId:string;
        formType:QueryFormType;
        label:string;

    }> = (props) => (
        <span className="default-attr-selection">
            {props.label + ':\u00a0'}
            <DefaultAttrSelect defaultAttr={props.defaultAttr}
                forcedAttr={props.forcedAttr}
                attrList={props.attrList}
                simpleQueryAttrSeq={props.simpleQueryAttrSeq}
                sourceId={props.sourceId}
                formType={props.formType} />{'\u00a0'}
    </span>
    );

    // -------------------- <UseRegexpSelector /> --------------------------

    const UseRegexpSelector:React.FC<{
        value:boolean;
        formType:QueryFormType;
        sourceId:string;
        disabled:boolean;

    }> = (props) => {

        const handleClick = () => {
            dispatcher.dispatch<Actions.QueryInputToggleAllowRegexp>({
                name: ActionName.QueryInputToggleAllowRegexp,
                payload: {
                    formType: props.formType,
                    sourceId: props.sourceId
                }
            });
        }

        return (
            <span>
                <label>
                    {he.translate('query__simple_q_use_regexp')}:
                    <input type="checkbox" checked={props.value} onChange={handleClick}
                        disabled={props.disabled} />
                </label>
            </span>
        );
    };



    // ------------------- <DefaultAttrSelect /> -----------------------------

    const DefaultAttrSelect:React.FC<{
        formType:QueryFormType;
        sourceId:string;
        forcedAttr:string;
        defaultAttr:string;
        simpleQueryAttrSeq:Array<string>;
        attrList:Array<Kontext.AttrItem>;

    }> = (props) => {

        const handleSelectChange = (evt) => {
            dispatcher.dispatch<Actions.QueryInputSetDefaultAttr>({
                name: ActionName.QueryInputSetDefaultAttr,
                payload: {
                    formType: props.formType,
                    sourceId: props.sourceId,
                    value: evt.target.value
                }
            });
        };

        if (props.forcedAttr) {
            return (
                <select className="DefaultAttrSelect" disabled={true} title={he.translate('query__implicit_attr_cannot_be_changed')}>
                    <option>{props.forcedAttr}</option>
                </select>
            );

        } else {
            return (
                <select className="DefaultAttrSelect" value={props.defaultAttr || ''} onChange={handleSelectChange}>
                    {!List.empty(props.simpleQueryAttrSeq) ?
                        <option value="">-- {he.translate('query__not_specified')} --</option> :
                        null}
                    {props.attrList.map(item => {
                        return <option key={item.n} value={item.n || ''}>{item.label}</option>;
                    })}
                </select>
            );
        }
    };

    // ------------------- <TRQueryInputField /> -----------------------------

    class TRQueryInputField extends React.PureComponent<TRQueryInputFieldProps & QueryFormModelState> {

        private _queryInputElement:React.RefObject<HTMLInputElement|HTMLTextAreaElement>;

        constructor(props) {
            super(props);
            this._queryInputElement = React.createRef();
            this._handleInputChange = this._handleInputChange.bind(this);
            this._toggleHistoryWidget = this._toggleHistoryWidget.bind(this);
            this._toggleStructureWidget = this._toggleStructureWidget.bind(this);
            this.handleReqHistory = this.handleReqHistory.bind(this);
            this.handleInputEscKeyDown = this.handleInputEscKeyDown.bind(this);
            this.handleSuggestionItemClick = this.handleSuggestionItemClick.bind(this);
            this.handleQueryOptsClick = this.handleQueryOptsClick.bind(this);
        }

        _handleInputChange(evt:React.ChangeEvent<HTMLTextAreaElement|HTMLInputElement|HTMLPreElement>) {
            if (evt.target instanceof HTMLTextAreaElement || evt.target instanceof HTMLInputElement) {
                dispatcher.dispatch<Actions.QueryInputSetQuery>({
                    name: ActionName.QueryInputSetQuery,
                    payload: {
                        formType: this.props.formType,
                        sourceId: this.props.sourceId,
                        query: evt.target.value,
                        rawAnchorIdx: this._queryInputElement.current.selectionStart,
                        rawFocusIdx: this._queryInputElement.current.selectionEnd,
                        insertRange: null
                    }
                });
            }
        }

        _toggleHistoryWidget() {
            dispatcher.dispatch<Actions.ToggleQueryHistoryWidget>({
                name: ActionName.ToggleQueryHistoryWidget,
                payload: {
                    formType: this.props.formType,
                    sourceId: this.props.sourceId
                }
            });
            if (!this.props.historyVisible[this.props.sourceId] && this._queryInputElement.current) {
                this._queryInputElement.current.focus();
            }
        }

        _toggleStructureWidget() {
            const query = this.props.queries[this.props.sourceId];
            dispatcher.dispatch<Actions.ToggleQueryStructureWidget>({
                name: ActionName.ToggleQueryStructureWidget,
                payload: {
                    query: query.qtype === 'simple' ? query : null
                }
            });
        }

        private handleQueryOptsClick() {
            dispatcher.dispatch<Actions.QueryOptionsToggleForm>({
                name: ActionName.QueryOptionsToggleForm,
                payload: {
                    formType: this.props.formType,
                    sourceId: this.props.sourceId
                }
            });
        }

        componentDidMount() {
            if (this.props.takeFocus && this._queryInputElement.current) {
                this._queryInputElement.current.focus();
            }
        }

        componentDidUpdate(prevProps, prevState) {
            if (prevProps.historyVisible[this.props.sourceId] && !this.props.historyVisible &&
                    this._queryInputElement.current) {
                this._queryInputElement.current.focus();
            }
        }

        handleReqHistory():void {
            this._toggleHistoryWidget();
        }

        handleInputEscKeyDown():void {
            dispatcher.dispatch<Actions.ToggleQuerySuggestionWidget>({
                name: ActionName.ToggleQuerySuggestionWidget,
                payload: {
                    formType: this.props.formType,
                    sourceId: this.props.sourceId
                }
            });
        }

        handleSuggestionItemClick(actionType:'replace'|'insert', value:string, attr:string):void {
            dispatcher.dispatch<PluginInterfaces.QuerySuggest.Actions.ItemClicked>({
                name: PluginInterfaces.QuerySuggest.ActionName.ItemClicked,
                payload: {
                    sourceId: this.props.sourceId,
                    formType: this.props.formType,
                    actionType,
                    value,
                    attr
                }
            });
            this._queryInputElement.current.focus();
        }

        _renderInput() {
            const query = this.props.queries[this.props.sourceId];
            switch (query.qtype) {
                case 'simple':
                    return <RichInput
                                sourceId={this.props.sourceId}
                                refObject={this._queryInputElement as React.RefObject<HTMLSpanElement>}
                                hasHistoryWidget={this.props.widgets.indexOf('history') > -1}
                                historyIsVisible={this.props.historyVisible[this.props.sourceId]}
                                onReqHistory={this.handleReqHistory}
                                onEsc={this.handleInputEscKeyDown}
                                takeFocus={this.props.takeFocus} />;
                case 'advanced':
                    return this.props.useCQLEditor ?
                        <cqlEditorViews.CQLEditor
                                formType={this.props.formType}
                                sourceId={this.props.sourceId}
                                takeFocus={this.props.takeFocus}
                                onReqHistory={this.handleReqHistory}
                                onEsc={this.handleInputEscKeyDown}
                                hasHistoryWidget={this.props.widgets.indexOf('history') > -1}
                                historyIsVisible={this.props.historyVisible[this.props.sourceId]}
                                inputRef={this._queryInputElement as React.RefObject<HTMLPreElement>} /> :
                        <cqlEditorViews.CQLEditorFallback
                                formType={this.props.formType}
                                sourceId={this.props.sourceId}
                                inputRef={this._queryInputElement as React.RefObject<HTMLTextAreaElement>}
                                onReqHistory={this.handleReqHistory}
                                onEsc={this.handleInputEscKeyDown}
                                hasHistoryWidget={this.props.widgets.indexOf('history') > -1}
                                historyIsVisible={this.props.historyVisible[this.props.sourceId]} />;
            }
        }

        _renderInputOptions() {
            const customOpts = this.props.customOptions || [];
            const query = this.props.queries[this.props.sourceId];
            switch (query.qtype) {
                case 'simple':
                    return (
                        <>
                            {!List.empty(customOpts) ?
                                <>
                                    {List.map(
                                        (opt, i) => (
                                            <div className="option custom" key={`item:${i}`}
                                                    style={{gridColumnEnd: `span ${opt.props.span || 1}`}}>
                                                {opt}
                                            </div>
                                        ),
                                        customOpts
                                    )}
                                </> :
                                null
                            }
                            <>
                                <div className={`option${query.use_regexp ? ' disabled' : ''}`}>
                                    <MatchCaseSelector matchCaseValue={query.qmcase || query.use_regexp}
                                        sourceId={this.props.sourceId}
                                        formType={this.props.formType}
                                        disabled={query.use_regexp} />
                                </div>
                                <div className={`option${query.qmcase ? ' disabled' : ''}`}>
                                    <UseRegexpSelector sourceId={this.props.sourceId} formType={this.props.formType}
                                            value={query.use_regexp}
                                            disabled={query.qmcase} />
                                </div>
                                <div className="option">
                                    <DefaultAttrSelector
                                        label={he.translate('query__default_attr')}
                                        sourceId={this.props.sourceId}
                                        defaultAttr={query.default_attr}
                                        forcedAttr={this.props.forcedAttr}
                                        attrList={this.props.attrList}
                                        simpleQueryAttrSeq={this.props.simpleQueryAttrSeq}
                                        formType={this.props.formType} />
                                </div>
                            </>
                        </>
                    );
                case 'advanced':
                    return (
                        <>
                            {!List.empty(customOpts) ?
                                <div className="option-list-custom">
                                    {List.map(
                                        (opt, i) => <div key={`item:${i}`}>{opt}</div>,
                                        customOpts
                                    )}
                                </div> :
                                null
                            }
                            <div className="option-list">
                                <div>
                                    <DefaultAttrSelector
                                        label={he.translate('query__default_attr')}
                                        sourceId={this.props.sourceId}
                                        defaultAttr={query.default_attr}
                                        forcedAttr={this.props.forcedAttr}
                                        attrList={this.props.attrList}
                                        simpleQueryAttrSeq={this.props.simpleQueryAttrSeq}
                                        formType={this.props.formType} />
                                </div>
                            </div>
                        </>
                    );
            }
        }

        render() {

            const sugg = QueryFormModel.getCurrWordSuggestion(
                this.props.queries[this.props.sourceId],
                this.props.rawFocusIdx[this.props.sourceId]
            );

            return (
                <div>
                    <div className="query-area">
                        <BoundQueryToolbox
                            widgets={this.props.widgets}
                            tagHelperView={this.props.tagHelperView}
                            sourceId={this.props.sourceId}
                            toggleHistoryWidget={this._toggleHistoryWidget}
                            toggleStructureWidget={this._toggleStructureWidget}
                            inputLanguage={this.props.inputLanguage}
                            qsAvailable={!!sugg} />
                        {this._renderInput()}
                        <div style={{position: 'relative'}}>
                            {this.props.historyVisible[this.props.sourceId] ?
                                <HistoryWidget
                                        queryStorageView={this.props.queryStorageView}
                                        sourceId={this.props.sourceId}
                                        onCloseTrigger={this._toggleHistoryWidget}
                                        formType={this.props.formType}/>
                                : null
                            }
                            {
                                !this.props.historyVisible[this.props.sourceId] &&
                                this.props.suggestionsVisible[this.props.sourceId] &&
                                sugg ?
                                    <SuggestionsWidget
                                        qsuggPlugin={this.props.qsuggPlugin}
                                        data={sugg}
                                        formType={this.props.formType}
                                        sourceId={this.props.sourceId}
                                        handleItemClick={this.handleSuggestionItemClick} />
                                    : null
                            }
<<<<<<< HEAD
                            {
                                this.props.queryStructureVisible[this.props.sourceId] ?
                                <StructureWidget
                                    query={this.props.queries[this.props.sourceId]}
                                    formType={this.props.formType}
                                    sourceId={this.props.sourceId} /> :
                                null
                            }
=======
>>>>>>> 8ed39fdd
                        </div>
                        <BoundQueryHints />
                    </div>
                    <AdvancedFormFieldset
                            uniqId="query-options-section"
                            formVisible={this.props.queryOptionsVisible[this.props.sourceId]}
                            handleClick={this.handleQueryOptsClick}
                            htmlClass="query-options"
                            title={he.translate('query__specify_options')}
                            isNested={this.props.isNested}>
                        <div className="options">
                            {this._renderInputOptions()}
                        </div>
                    </AdvancedFormFieldset>
                </div>
            );
        }
    }

    const BoundTRQueryInputField = BoundWithProps<TRQueryInputFieldProps, QueryFormModelState>(TRQueryInputField, queryModel);


    return {
        TRQueryInputField: BoundTRQueryInputField,
        TRPcqPosNegField: TRPcqPosNegField,
        TRIncludeEmptySelector: TRIncludeEmptySelector,
        AdvancedFormFieldset: AdvancedFormFieldset
    };

}<|MERGE_RESOLUTION|>--- conflicted
+++ resolved
@@ -1051,17 +1051,6 @@
                                         handleItemClick={this.handleSuggestionItemClick} />
                                     : null
                             }
-<<<<<<< HEAD
-                            {
-                                this.props.queryStructureVisible[this.props.sourceId] ?
-                                <StructureWidget
-                                    query={this.props.queries[this.props.sourceId]}
-                                    formType={this.props.formType}
-                                    sourceId={this.props.sourceId} /> :
-                                null
-                            }
-=======
->>>>>>> 8ed39fdd
                         </div>
                         <BoundQueryHints />
                     </div>
