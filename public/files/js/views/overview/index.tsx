--- conflicted
+++ resolved
@@ -416,11 +416,7 @@
 
     // ----------------------------- <OverviewArea /> --------------------------
 
-<<<<<<< HEAD
-    class OverviewArea extends React.Component<{userId:number}, OverviewAreaState> {
-=======
-    class OverviewArea extends React.Component<OverviewAreaProps, OverviewAreaState> {
->>>>>>> 9d9bf3b2
+    class OverviewArea extends React.Component<{userId:number; isLocalUiLang:boolean}, OverviewAreaState> {
 
         private modelSubscription:Subscription;
 
@@ -500,7 +496,7 @@
 
 
     return {
-        OverviewArea: OverviewArea,
-        CorpusInfoBox: CorpusInfoBox
+        OverviewArea,
+        CorpusInfoBox
     };
 }