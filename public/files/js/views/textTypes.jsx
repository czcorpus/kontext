/*
 * Copyright (c) 2016 Charles University in Prague, Faculty of Arts,
 *                    Institute of the Czech National Corpus
 * Copyright (c) 2016 Tomas Machalek <tomas.machalek@gmail.com>
 *
 * This program is free software; you can redistribute it and/or
 * modify it under the terms of the GNU General Public License
 * as published by the Free Software Foundation; version 2
 * dated June, 1991.
 *
 * This program is distributed in the hope that it will be useful,
 * but WITHOUT ANY WARRANTY; without even the implied warranty of
 * MERCHANTABILITY or FITNESS FOR A PARTICULAR PURPOSE.  See the
 * GNU General Public License for more details.

 * You should have received a copy of the GNU General Public License
 * along with this program; if not, write to the Free Software
 * Foundation, Inc., 51 Franklin Street, Fifth Floor, Boston, MA  02110-1301, USA.
 */

define(['vendor/react'], function (React) {
    'use strict';

    let lib = {};

    lib.init = function (dispatcher, mixins, textTypesStore) {

        // ----------------------------- <RangeSelector /> --------------------------

        let RangeSelector = React.createClass({

            mixins : mixins,

            _confirmClickHandler : function () {
                dispatcher.dispatch({
                    actionType: 'TT_RANGE_BUTTON_CLICKED',
                    props: {
                        attrName: this.props.attrName,
                        fromVal: this.state.fromValue ? parseFloat(this.state.fromValue) : null,
                        toVal: this.state.toValue ? parseFloat(this.state.toValue) : null,
                        keepCurrent: this.state.keepCurrent,
                        strictInterval: this.state.intervalBehavior === 'strict'
                    }
                });
            },

            _mkInputChangeHandler : function (name) {
                return (evt) => {
                    let upd = {};
                    if (name !== 'keepCurrent') {
                        upd[name] = {$set: evt.target.value};

                    } else {
                        upd[name] = {$set: !this.state.keepCurrent};
                    }
                    this.setState(React.addons.update(this.state, upd));
                };
            },

            _keyboardHandler : function (evt) {
                if (evt.keyCode === 13) {
                    this._confirmClickHandler(evt);
                    evt.preventDefault();
                }
            },

            _helpClickHandler : function () {
                this.setState(React.addons.update(this.state, {showHelp: {$set: true}}));
            },

            _helpCloseHandler : function () {
                this.setState(React.addons.update(this.state, {showHelp: {$set: false}}));
            },

            getInitialState : function () {
                return {
                    fromValue: null,
                    toValue: null,
                    keepCurrent: false,
                    intervalBehavior: 'strict',
                    hasSelectedValues: textTypesStore.hasSelectedItems(this.props.attrName),
                    showHelp: false
                };
            },

            render : function () {
                let layoutViews = this.getLayoutViews();
                return (
                    <div className="range-selector">
                        <h3>{this.translate('query__tt_define_range')}</h3>
                        <div>
                            <label className="date">
                                {this.translate('query__tt_from')}:{'\u00A0'}
                                <input onChange={this._mkInputChangeHandler('fromValue')}
                                       onKeyDown={this._keyboardHandler}
                                       className="from-value"
                                       type="text" style={{width: '5em'}} />
                            </label>
                            {'\u00A0'}
                            <label className="date">
                                {this.translate('query__tt_to')}:{'\u00A0'}
                                <input onChange={this._mkInputChangeHandler('toValue')}
                                       onKeyDown={this._keyboardHandler}
                                       className="to-value"
                                       type="text" style={{width: '5em'}} />
                            </label>
                        </div>
                        {
                            this.state.hasSelectedValues
                            ? (
                                <label className="keep-current">
                                    {this.translate('query__tt_keep_current_selection')}:{'\u00A0'}
                                    <input type="checkbox" onChange={this._mkInputChangeHandler('keepCurrent')} />
                                </label>
                            )
                            : null
                        }
                        <div className="interval-switch">
                            <div>
                                <span className="label">
                                    {this.translate('query__tt_interval_inclusion_policy')}:{'\u00A0'}
                                </span>
                                <select className="interval-behavior" defaultValue={this.state.intervalBehavior}
                                        onChange={this._mkInputChangeHandler('intervalBehavior')}>
                                    <option value="relaxed">{this.translate('query__tt_partial_interval')}</option>
                                    <option value="strict">{this.translate('query__tt_strict_interval')}</option>
                                </select>
                                <a className="context-help">
                                    <img data-alt-img="../files/img/question-mark_s.svg"
                                        src="../files/img/question-mark.svg"
                                        className="over-img"
                                        onClick={this._helpClickHandler} />
                                </a>
                                {this.state.showHelp
                                    ? <layoutViews.PopupBox onCloseClick={this._helpCloseHandler}
                                            status="info" autoSize={true}>
                                          <div>{this.translate('query__tt_range_help_text')}</div>
                                      </layoutViews.PopupBox>
                                    : null}
                            </div>
                        </div>
                        <button type="button" className="default-button confirm-range"
                                onClick={this._confirmClickHandler}>{this.translate('query__tt_range_OK')}</button>
                    </div>
                );
            }
        });


        // ----------------------------- <CheckboxItem /> --------------------------

        let CheckBoxItem = React.createClass({

            _clickHandler : function () {
                dispatcher.dispatch({
                    actionType: 'TT_VALUE_CHECKBOX_CLICKED',
                    props: {
                        attrName: this.props.itemName,
                        itemIdx: this.props.itemIdx
                    }
                });
            },
            shouldComponentUpdate: function(nextProps, nextState) {
                return this.props.itemValue !== nextProps.itemValue
                        || this.props.itemIsSelected !== nextProps.itemIsSelected
                        || this.props.itemIsLocked !== nextProps.itemIsLocked;
            },
            render : function () {
                return (
                    <label className={this.props.itemIsLocked ? 'locked' : null}>
                        <input
                            type="checkbox"
                            name={'sca_' + this.props.itemName}
                            value={this.props.itemValue}
                            className="attr-selector user-selected"
                            checked={this.props.itemIsSelected}
                            onChange={this._clickHandler}
                            disabled={this.props.itemIsLocked}
                        />
                        {this.props.itemValue}
                    </label>
                );
            }
        });

        // ----------------------------- <FullListContainer /> --------------------------

        let ExtendedInfoBox = React.createClass({

            mixins : mixins,

            _clickCloseHandler : function () {
                dispatcher.dispatch({
                    actionType: 'TT_EXTENDED_INFORMATION_REMOVE_REQUEST',
                    props: {
                        attrName: this.props.attrName,
                        idx: this.props.itemIdx
                    }
                });
            },

            render : function () {
                let layoutViews = this.getLayoutViews();
                return (
                    <layoutViews.PopupBox onCloseClick={this._clickCloseHandler}
                                customClass="metadata-detail"
                                customStyle={{marginLeft: '-5em'}}>
                        <ul>
                            {this.props.data.entrySeq().map((item) => {
                                return <li key={item[0]}><strong>{item[0]}:</strong>{'\u00A0'}{item[1]}</li>;
                            })}
                        </ul>
                    </layoutViews.PopupBox>
                );
            }
        });

        // ----------------------------- <FullListContainer /> --------------------------

        let FullListContainer = React.createClass({

            mixins : mixins,

            _mkExtendedInfoClickHandler : function (idx) {
                return (evt) => {
                    dispatcher.dispatch({
                        actionType: 'TT_EXTENDED_INFORMATION_REQUEST',
                        props: {
                            attrName: this.props.attrName,
                            idx: idx
                        }
                    });
                }
            },

            _renderListOfCheckBoxes : function () {
                let attrObj = textTypesStore.getAttribute(this.props.attrName);
                let hasExtendedInfo = textTypesStore.hasDefinedExtendedInfo(this.props.attrName);
                return (
                    <table>
                        <tbody>
                        {attrObj.getValues().map((item, i) => {
                            return (
                                <tr key={item.value + String(i)}>
                                    <td><CheckBoxItem
                                            itemIdx={i}
                                            itemName={this.props.attrName}
                                            itemValue={item.value}
                                            itemIsSelected={item.selected}
                                            itemIsLocked={item.locked}
                                             /></td>
                                    <td className="num">{item.availItems}</td>
                                    <td>
                                    {hasExtendedInfo
                                        ? (<a onClick={this._mkExtendedInfoClickHandler(i)} className="bib-info">i</a>)
                                        : null
                                    }
                                    {item.extendedInfo
                                        ? <ExtendedInfoBox data={item.extendedInfo} itemIdx={i} attrName={attrObj.name} /> : null}
                                    </td>
                                </tr>
                            );
                        })}
                        </tbody>
                    </table>
                );
            },

            render : function () {
                return (
                    <div>
                        {
                            this.props.rangeIsOn
                            ? <RangeSelector attrName={this.props.attrName} />
                            : this._renderListOfCheckBoxes()
                        }
                    </div>
                );
            }
        });

        // ----------------------------- <AutoCompleteBox /> --------------------------

        let AutoCompleteBox = React.createClass({

            _outsideClick : false,

            _handleAutoCompleteHintClick : function (value) {
                if (typeof this.props.customAutoCompleteHintClickHandler === 'function') {
                    this.props.customAutoCompleteHintClickHandler(value);

                } else {
                    dispatcher.dispatch({
                        actionType: 'TT_ATTRIBUTE_AUTO_COMPLETE_HINT_CLICKED',
                        props: {
                            attrName: this.props.attrName,
                            value: value,
                            append: false
                        }
                    });
                }
            },

            _storeChangeHandler : function (store, action) {
                this.setState({data: this._getAttribute().getAutoComplete()});
            },

            _handleDocumentClick : function (event) {
                if (event.eventPhase === Event.CAPTURING_PHASE) {
                    this._outsideClick = true;

                } else if (event.eventPhase === Event.BUBBLING_PHASE) {
                    if (this._outsideClick) {
                        dispatcher.dispatch({
                            actionType: 'TT_ATTRIBUTE_AUTO_COMPLETE_RESET',
                            props: {
                                attrName: this.props.attrName
                            }
                        });
                        this._outsideClick = false;
                    }
                }
            },

            _handleAutoCompleteAreaClick : function (event) {
                this._outsideClick = false;
            },

            componentDidMount : function () {
                window.document.addEventListener('click', this._handleDocumentClick, true);
                window.document.addEventListener('click', this._handleDocumentClick, false);
                textTypesStore.addChangeListener(this._storeChangeHandler);
            },

            componentWillUnmount : function () {
                window.document.removeEventListener('click', this._handleDocumentClick, true);
                window.document.removeEventListener('click', this._handleDocumentClick, false);
                textTypesStore.removeChangeListener(this._storeChangeHandler);
            },

            _getAttribute : function () {
                let ans = textTypesStore.getTextInputAttribute(this.props.attrName);
                if (ans === undefined) {
                    throw new Error('Attribute ' + this.props.attrName + ' not found or not of TextInputAttribute type');
                }
                return ans;
            },

            getInitialState : function () {
                return {data: this._getAttribute().getAutoComplete()};
            },

            render : function () {
                return (
                    <ul className="auto-complete"
                        onClick={this._handleAutoCompleteAreaClick}>
                    {this.state.data.map((item) => {
                        return (
                            <li key={item}>
                                <a onClick={this._handleAutoCompleteHintClick.bind(this, item)}>
                                    {item}
                                </a>
                            </li>
                        );
                    })}
                    </ul>
                );
            }
        });

        // ----------------------------- <RawInputContainer /> --------------------------

        let RawInputContainer = React.createClass({

            throttlingTimer : null,

            _inputChangeHandler : function (evt) {
                let v = evt.target.value;

                dispatcher.dispatch({
                    actionType: 'TT_ATTRIBUTE_TEXT_INPUT_CHANGED',
                    props: {
                        attrName: this.props.attrName,
                        value: v
                    }
                });

                if (this.throttlingTimer) {
                    window.clearTimeout(this.throttlingTimer);
                }
                this.throttlingTimer = window.setTimeout(() => {
                    dispatcher.dispatch({
                        actionType: 'TT_ATTRIBUTE_TEXT_INPUT_AUTOCOMPLETE_REQUEST',
                        props: {
                            attrName: this.props.attrName,
                            value: v
                        }
                    });
                }, 300);
            },

<<<<<<< HEAD
            _handleAutoCompleteHintClick : function (value) {
                if (typeof this.props.customAutoCompleteHintClickHandler === 'function') {
                    this.props.customAutoCompleteHintClickHandler(value);

                } else {
                    dispatcher.dispatch({
                        actionType: 'TT_ATTRIBUTE_AUTO_COMPLETE_HINT_CLICKED',
                        props: {
                            attrName: this.props.attrName,
                            value: value,
                            append: false
                        }
                    });
                }
            },

            _renderAutoComplete : function (data) {
                return (
                    <ul className="auto-complete">
                    {data.map((item) => {
                        return (
                            <li key={item}>
                                <a onClick={this._handleAutoCompleteHintClick.bind(this, item)}>
                                    {item}
                                </a>
                            </li>
                        );
                    })}
                    </ul>
                );
            },

=======
>>>>>>> 66675444
            _changeHandler : function (store, action) {
                if (action === '$TT_RAW_INPUT_VALUE_UPDATED'
                        || action === '$TT_NEW_VALUE_ADDED'
                        || action ===  '$TT_ATTRIBUTE_AUTO_COMPLETE_RESET') {

                    let attr = store.getAttribute(this.props.attrName);
                    if (attr) {
                        this.setState({
                            inputValue: attr.getTextFieldValue(),
                            attrObj: textTypesStore.getAttribute(this.props.attrName)
                        });

                    } else {
                        throw new Error('Attribute not found: ', this.props.attrName);
                    }
                }
            },

            componentDidMount : function () {
                textTypesStore.addChangeListener(this._changeHandler);
            },

            componentWillUnmount : function () {
                textTypesStore.removeChangeListener(this._changeHandler);
            },

            getInitialState : function () {
                return {
                    inputValue: '',
                    attrObj: textTypesStore.getAttribute(this.props.attrName)
                };
            },

            _renderAutoComplete : function () {
                if (this.state.attrObj.getAutoComplete().size > 0) {
                    return <AutoCompleteBox attrName={this.props.attrName}
                                 customAutoCompleteHintClickHandler={this.props.customAutoCompleteHintClickHandler} />;

                } else {
                    return null;
                }
            },

            render : function () {
                return (
                    <table>
                        <tbody>
                            <tr>
                                <td>
                                    <input type="text"
                                        name={this.props.customInputName ? this.props.customInputName : 'sca_' + this.props.attrName}
                                        onChange={this._inputChangeHandler}
                                        value={this.state.attrObj.getTextFieldValue()}
                                        placeholder={textTypesStore.getTextInputPlaceholder()}
                                        autoComplete="off" />
                                    {this._renderAutoComplete()}
                                </td>
                                <td></td>
                                <td></td>
                            </tr>
                        </tbody>
                    </table>
                );
            }
        });

        // ----------------------------- <RawInputMultiValueContainer /> --------------------------

        let RawInputMultiValueContainer = React.createClass({

            _handleAutoCompleteHintClick : function (value) {
                dispatcher.dispatch({
                    actionType: 'TT_ATTRIBUTE_AUTO_COMPLETE_HINT_CLICKED',
                    props: {
                        attrName: this.props.attrName,
                        value: value,
                        append: true
                    }
                });
            },

            _changeHandler : function (store, action) {
                if (action === '$TT_NEW_VALUE_ADDED' || action === '$TT_VALUE_CHECKBOX_STORED') {
                    this.setState({values: store.getAttribute(this.props.attrName).getValues()});
                }
            },

            componentDidMount : function () {
                textTypesStore.addChangeListener(this._changeHandler);
            },

            componentWillUnmount : function () {
                textTypesStore.removeChangeListener(this._changeHandler);
            },

            getInitialState : function () {
                return {values: this.props.values};
            },

            _renderCheckboxes : function () {
                return this.state.values.map((item, i) => {
                    return (
                        <tr key={item.value + String(i)}>
                            <td>
                                <CheckBoxItem
                                        itemIdx={i}
                                        itemName={this.props.attrName}
                                        itemValue={item.value}
                                        itemIsSelected={item.selected}
                                        itemIsLocked={item.locked}
                                            />
                            </td>
                        </tr>
                    );
                });
            },

            render : function () {
                return (
                    <div>
                        <table>
                            <tbody>
                                {this._renderCheckboxes()}
                            </tbody>
                        </table>
                        <RawInputContainer attrName={this.props.attrName}
                                           isLocked={this.props.isLocked}
                                           inputTextOnChange={this.props.inputTextOnChange}
                                           customInputName={null}
                                           customAutoCompleteHintClickHandler={this._handleAutoCompleteHintClick} />
                    </div>
                );
            }
        });

        // ----------------------------- <ValueSelector /> --------------------------

        let ValueSelector = React.createClass({

            render : function () {
                let attrObj = textTypesStore.getAttribute(this.props.attrName);
                return (
                    <div className="scrollable">
<<<<<<< HEAD
                    {this.props.data.containsFullList() || this.props.rangeIsOn
                        ? <FullListContainer data={this.props.data} rangeIsOn={this.props.rangeIsOn}
                                isLocked={this.props.isLocked} hasDefinedExtendedInfo={this.props.hasDefinedExtendedInfo} />
                        : <RawInputMultiValueContainer
                                values={this.props.data.getValues()}
                                attrName={this.props.data.name}
=======
                    {attrObj.containsFullList() || this.props.rangeIsOn
                        ? <FullListContainer attrName={attrObj.name} rangeIsOn={this.props.rangeIsOn}
                                isLocked={this.props.isLocked} />
                        : <RawInputMultiValueContainer
                                values={attrObj.getValues()}
                                attrName={attrObj.name}
>>>>>>> 66675444
                                isLocked={this.props.isLocked}
                                inputTextOnChange={this.props.inputTextOnChange} />
                    }
                    </div>
                );
            }
        });

        // ----------------------------- <TableTextTypeAttribute /> --------------------------

        let TableTextTypeAttribute = React.createClass({

            mixins : mixins,

            _renderModeSwitch : function (obj) {
                if (this.state.attrObj.isInterval) {
                    let label = this.state.rangeIsOn
                        ? this.translate('query__tt_select_individual')
                        : this.translate('query__tt_select_range');
                    return (
                        <td>
                            <a className="util-button" onClick={this._intervalModeSwitchHandler}>{label}</a>
                        </td>
                    );
                }
                return null;
            },

            _changeHandler : function (store, action) {
                if (action === '$TT_RANGE_APPLIED' &&
                        textTypesStore.getLastActiveRangeAttr() === this.props.attrName) {
                    this.setState(React.addons.update(this.state, {
                        rangeIsOn: {$set: false}, // <- switch back to a list mode to allow user to view the result,
                        attrObj: {$set: textTypesStore.getAttribute(this.props.attrName)}
                    }));

                } else {
                    this.setState(React.addons.update(this.state, {
                        attrObj: {$set: textTypesStore.getAttribute(this.props.attrName)}
                    }));
                }
            },

            componentDidMount: function () {
                textTypesStore.addChangeListener(this._changeHandler);
            },

            componentWillUnmount: function () {
                textTypesStore.removeChangeListener(this._changeHandler);
            },

            getInitialState : function () {
                let attrObj = textTypesStore.getAttribute(this.props.attrName);
                return {
                    rangeIsOn : attrObj.isInterval,
                    metaInfoHelpVisible: false,
                    attrObj: attrObj
                };
            },

            _selectAllHandler : function () {
                dispatcher.dispatch({
                    actionType: 'TT_SELECT_ALL_CHECKBOX_CLICKED',
                    props: {
                        attrName: this.props.attrName
                    }
                });
            },

            _intervalModeSwitchHandler : function () {
                this.setState({
                    rangeIsOn: !this.state.rangeIsOn
                });
            },

            _renderFooter : function () {
                if (this.state.attrObj.containsFullList() && !this.state.attrObj.isLocked()) {
                    return (
                        <label className="select-all" style={{display: 'inline-block'}}>
                            <input type="checkbox" className="select-all" onClick={this._selectAllHandler} />
                            {this.translate('global__select_all')}
                            </label>
                    );

                } else {
                    return null;
                }
            },

            _metaInfoHelpClickHandler : function () {
                this.setState(React.addons.update(this.state, {metaInfoHelpVisible: {$set: !this.state.metaHelp}}));
            },

            _helpCloseHandler : function () {
                this.setState(React.addons.update(this.state, {metaInfoHelpVisible: {$set: false}}));
            },

            _renderMetaInfo : function () {
                let layoutViews = this.getLayoutViews();
                if (this.props.metaInfo) {
                    return (
                        <span>
                            {this.props.metaInfo.text}
                            {'\u00A0'}
                            <a className="context-help" onClick={this._metaInfoHelpClickHandler}>
                                <img src={this.createStaticUrl('img/question-mark.svg')} className="over-img" />
                            </a>
                            {this.state.metaInfoHelpVisible
                                ? (<layoutViews.PopupBox onCloseClick={this._helpCloseHandler} status="info" autoSize={true}>
                                    {this.props.metaInfo.help}
                                   </layoutViews.PopupBox>)
                                : null}
                        </span>
                    );

                } else {
                    return null;
                }
            },

            render : function () {
                let classes = ['envelope'];
                if (this.state.attrObj.isLocked()) {
                    classes.push('locked');
                }
                return (
                    <table border="0" className={classes.join(' ')}>
                        <tbody>
                            <tr className="attrib-name">
                                <th>{this.state.attrObj.name}</th>
                            </tr>
                            <tr className={this.state.rangeIsOn ? 'range' : 'data-rows'}>
                                <td>
                                    <ValueSelector attrName={this.props.attrName}
                                            rangeIsOn={this.state.rangeIsOn}
                                            isLocked={this.state.attrObj.isLocked()}  />
                                </td>
                            </tr>
                            <tr className="metadata">
                                <td>
                                    {this._renderMetaInfo()}
                                </td>
                            </tr>
                            <tr className="define-range">
                                {!this.state.attrObj.isLocked() ? this._renderModeSwitch() : null}
                            </tr>
                            <tr className="last-line">
                                <td>
                                    {this._renderFooter()}
                                </td>
                            </tr>
                        </tbody>
                    </table>
                );
            }
        });

        // ----------------------------- <TextTypesPanel /> --------------------------

        let TextTypesPanel = React.createClass({
            mixins: mixins,

            _storeChangeHandler : function (store, action) {
                this.setState(React.addons.update(this.state,
                    {
                        attributes: {$set: store.getAttributes()},
                        metaInfo: {$set: store.getAttrSummary()}
                    }
                ));
            },

            componentDidMount: function () {
                textTypesStore.addChangeListener(this._storeChangeHandler);
                if (typeof this.props.onReady === 'function') {
                    this.props.onReady();
                }
            },

            componentWillUnmount: function () {
                textTypesStore.removeChangeListener(this._storeChangeHandler);
            },

            getInitialState : function () {
                return {
                    attributes: textTypesStore.getAttributes(),
                    metaInfo: textTypesStore.getAttrSummary(),
                };
            },

            render : function () {
                return (
                    <div>
                        <div className="plugin-controls">
                        {this.props.liveAttrsView
                            ? <this.props.liveAttrsView />
                            : null}
                        </div>
                        <div className="text-type-top-bar">
                        </div>
                        <div className="text-types-selection">
                            {this.props.liveAttrsCustomTT
                                ? <this.props.liveAttrsCustomTT alignedCorpora={this.props.alignedCorpora} />
                                : null}
                            {this.state.attributes.map((attrObj) => {
                                return <TableTextTypeAttribute key={attrObj.name + ':list:' + attrObj.containsFullList()}
                                            attrName={attrObj.name}
                                            metaInfo={this.state.metaInfo.get(attrObj.name)} />;
                            })}
                        </div>
                    </div>
                );
            }
        });

        return {
            TextTypesPanel: TextTypesPanel
        };

    };

    return lib;

});<|MERGE_RESOLUTION|>--- conflicted
+++ resolved
@@ -399,41 +399,6 @@
                 }, 300);
             },
 
-<<<<<<< HEAD
-            _handleAutoCompleteHintClick : function (value) {
-                if (typeof this.props.customAutoCompleteHintClickHandler === 'function') {
-                    this.props.customAutoCompleteHintClickHandler(value);
-
-                } else {
-                    dispatcher.dispatch({
-                        actionType: 'TT_ATTRIBUTE_AUTO_COMPLETE_HINT_CLICKED',
-                        props: {
-                            attrName: this.props.attrName,
-                            value: value,
-                            append: false
-                        }
-                    });
-                }
-            },
-
-            _renderAutoComplete : function (data) {
-                return (
-                    <ul className="auto-complete">
-                    {data.map((item) => {
-                        return (
-                            <li key={item}>
-                                <a onClick={this._handleAutoCompleteHintClick.bind(this, item)}>
-                                    {item}
-                                </a>
-                            </li>
-                        );
-                    })}
-                    </ul>
-                );
-            },
-
-=======
->>>>>>> 66675444
             _changeHandler : function (store, action) {
                 if (action === '$TT_RAW_INPUT_VALUE_UPDATED'
                         || action === '$TT_NEW_VALUE_ADDED'
@@ -577,21 +542,12 @@
                 let attrObj = textTypesStore.getAttribute(this.props.attrName);
                 return (
                     <div className="scrollable">
-<<<<<<< HEAD
-                    {this.props.data.containsFullList() || this.props.rangeIsOn
-                        ? <FullListContainer data={this.props.data} rangeIsOn={this.props.rangeIsOn}
-                                isLocked={this.props.isLocked} hasDefinedExtendedInfo={this.props.hasDefinedExtendedInfo} />
-                        : <RawInputMultiValueContainer
-                                values={this.props.data.getValues()}
-                                attrName={this.props.data.name}
-=======
                     {attrObj.containsFullList() || this.props.rangeIsOn
                         ? <FullListContainer attrName={attrObj.name} rangeIsOn={this.props.rangeIsOn}
                                 isLocked={this.props.isLocked} />
                         : <RawInputMultiValueContainer
                                 values={attrObj.getValues()}
                                 attrName={attrObj.name}
->>>>>>> 66675444
                                 isLocked={this.props.isLocked}
                                 inputTextOnChange={this.props.inputTextOnChange} />
                     }
