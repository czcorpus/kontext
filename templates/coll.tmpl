--- conflicted
+++ resolved
@@ -73,30 +73,6 @@
     </td>
 </tr>
 <tr>
-<<<<<<< HEAD
-  <td colspan="2">$_("Show functions"):
-  <select name="cbgrfns" size="6" multiple="multiple">
-    <option value="t" #if 't' in $cbgrfns then 'selected="selected"' else ''# >$_("T-score")</option>
-    <option value="m" #if 'm' in $cbgrfns then 'selected="selected"' else ''# >$_("MI")</option>
-    <option value="3" #if '3' in $cbgrfns then 'selected="selected"' else ''# >$_("MI3")</option>
-    <option value="l" #if 'l' in $cbgrfns then 'selected="selected"' else ''# >$_("log likelihood")</option>
-    <option value="s" #if 's' in $cbgrfns then 'selected="selected"' else ''# >$_("min. sensitivity")</option>
-    <option value="d" #if 'd' in $cbgrfns then 'selected="selected"' else ''# >$_("logDice")</option>
-    <option value="p" #if 'p' in $cbgrfns then 'selected="selected"' else ''# >$_("MI.log_f")</option>
-    <option value="r" #if 'r' in $cbgrfns then 'selected="selected"' else ''# >$_("relative freq.")</option>
-  </select>
-  $_("Sort by"):
-  <select name="csortfn" size="6" >
-    <option value="t" #if $csortfn == 't' then 'selected="selected"' else ''# >$_("T-score")</option>
-    <option value="m" #if $csortfn == 'm' then 'selected="selected"' else ''# >$_("MI")</option>
-    <option value="3" #if $csortfn == '3' then 'selected="selected"' else ''# >$_("MI3")</option>
-    <option value="l" #if $csortfn == 'l' then 'selected="selected"' else ''# >$_("log likelihood")</option>
-    <option value="s" #if $csortfn == 's' then 'selected="selected"' else ''# >$_("min. sensitivity")</option>
-    <option value="d" #if $csortfn == 'd' then 'selected="selected"' else ''# >$_("logDice")</option>
-    <option value="p" #if $csortfn == 'p' then 'selected="selected"' else ''# >$_("MI.log_f")</option>
-    <option value="r" #if $csortfn == 'r' then 'selected="selected"' else ''# >$_("relative freq.")</option>
-  </select>
-=======
     <td colspan="2">
       <table class="colloc-metrics">
           <tr>
@@ -129,6 +105,10 @@
           <tr>
             <td><label for="cbgrfns_p">$_("MI.log_f")</label></td>
             <td><input id="cbgrfns_p" type="checkbox" name="cbgrfns" value="p" #if 'p' in $cbgrfns then 'checked="checked"' else ''# /></td>
+          </tr>
+          <tr>
+            <td><label for="cbgrfns_r">$_("relative freq.")<label></td>
+            <td><input id="cbgrfns_r" type="checkbox" name="cbgrfns" value="r" #if 'r' in $cbgrfns then 'checked="checked"' else ''# /></td>
           </tr>
   </table>
   <table class="colloc-metrics">
@@ -163,8 +143,11 @@
           <td><label for="csortfn_p">$_("MI.log_f")</label></td>
           <td><input id="csortfn_p" name="csortfn" type="radio" value="p" #if $csortfn == 'p' then 'checked="checked"' else ''# /></td>
       </tr>
+      <tr>
+          <td><label for="csortfn_r">$_("relative freq.")</label></td>
+          <td><input id="csortfn_r" name="csortfn" type="radio" value="r" #if $csortfn == 'r' then 'checked="checked"' else ''# /></td>
+      </tr>
   </table>
->>>>>>> dd65db3c
   </td>
 </tr>
 </table>
